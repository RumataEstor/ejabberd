--- conflicted
+++ resolved
@@ -8,14 +8,8 @@
 To compile ejabberd you need:
  - GNU Make
  - GCC
-<<<<<<< HEAD
- - Libexpat 1.95 or higher
- - Erlang/OTP R10B-9 or higher. The recommended version is R12B-5.
-   Support for R13 is experimental.
-=======
  - Erlang/OTP R12B-4 or higher, R13B or higher.
  - exmpp 0.9.1 or higher
->>>>>>> cd09381e
  - OpenSSL 0.9.6 or higher, for STARTTLS, SASL and SSL
    encryption. Optional, highly recommended.
  - Zlib 1.2.3 or higher, for Stream Compression support
@@ -23,14 +17,7 @@
  - Erlang mysql library. Optional. MySQL authentication/storage.
  - Erlang pgsql library. Optional. PostgreSQL authentication/storage.
  - PAM library. Optional. For Pluggable Authentication Modules (PAM).
-<<<<<<< HEAD
- - GNU Iconv 1.8 or higher, for the IRC Transport
-   (mod_irc). Optional. Not needed on systems with GNU Libc.
  - ImageMagick’s Convert program. Optional. For CAPTCHA challenges.
- - exmpp 0.9.1 or higher. Optional. For import/export XEP-0227 files. 
-=======
- - ImageMagick’s Convert program. Optional. For CAPTCHA challenges.
->>>>>>> cd09381e
 
 
 1. Compile and install on *nix systems
