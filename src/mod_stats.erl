%%%----------------------------------------------------------------------
%%% File    : mod_stats.erl
%%% Author  : Alexey Shchepin <alexey@process-one.net>
%%% Purpose : Basic statistics.
%%% Created : 11 Jan 2003 by Alexey Shchepin <alexey@process-one.net>
%%%
%%%
%%% ejabberd, Copyright (C) 2002-2009   ProcessOne
%%%
%%% This program is free software; you can redistribute it and/or
%%% modify it under the terms of the GNU General Public License as
%%% published by the Free Software Foundation; either version 2 of the
%%% License, or (at your option) any later version.
%%%
%%% This program is distributed in the hope that it will be useful,
%%% but WITHOUT ANY WARRANTY; without even the implied warranty of
%%% MERCHANTABILITY or FITNESS FOR A PARTICULAR PURPOSE.  See the GNU
%%% General Public License for more details.
%%%
%%% You should have received a copy of the GNU General Public License
%%% along with this program; if not, write to the Free Software
%%% Foundation, Inc., 59 Temple Place, Suite 330, Boston, MA
%%% 02111-1307 USA
%%%
%%%----------------------------------------------------------------------

-module(mod_stats).
-author('alexey@process-one.net').

-behaviour(gen_mod).

-export([start/2,
	 stop/1,
	 process_local_iq/3]).

-include_lib("exmpp/include/exmpp.hrl").

start(Host, Opts) ->
    IQDisc = gen_mod:get_opt(iqdisc, Opts, one_queue),
    gen_iq_handler:add_iq_handler(ejabberd_local, list_to_binary(Host), ?NS_STATS_s,
				  ?MODULE, process_local_iq, IQDisc).

stop(Host) ->
    gen_iq_handler:remove_iq_handler(ejabberd_local, list_to_binary(Host), ?NS_STATS_s).


process_local_iq(_From, To, #iq{type = get,
				ns = XMLNS, payload = SubEl} = IQ_Rec) ->
    Node = string:tokens(exmpp_xml:get_attribute_as_list(SubEl, 'node', ""), "/"),
    Names = get_names(exmpp_xml:get_child_elements(SubEl), []),

    case get_local_stats(exmpp_jid:domain(To), Node, Names) of
	{result, Res} ->
	    Result = #xmlel{ns = XMLNS, name = 'query', children = Res},
	    exmpp_iq:result(IQ_Rec, Result);
	{error, Error} ->
	    exmpp_iq:error(IQ_Rec, Error)
    end;
process_local_iq(_From, _To, #iq{type = set} = IQ_Rec) ->
    exmpp_iq:error(IQ_Rec, 'not-allowed').


get_names([], Res) ->
    Res;
get_names([#xmlel{name = "stat", attrs = Attrs} | Els], Res) ->
    Name = exmpp_xml:get_attribute_from_list_as_binary(Attrs, 'name', <<>>),
    case Name of
	<<>> ->
	    get_names(Els, Res);
	_ ->
	    get_names(Els, [Name | Res])
    end;
get_names([_ | Els], Res) ->
    get_names(Els, Res).


-define(STAT(Name), #xmlel{ns = ?NS_STATS_s, name = 'stat', attrs = [?XMLATTR('name', Name)]}).

get_local_stats(_Server, [], []) ->
    {result,
     [?STAT(<<"users/online">>),
      ?STAT(<<"users/total">>),
      ?STAT(<<"users/all-hosts/online">>),
      ?STAT(<<"users/all-hosts/total">>)
     ]};

get_local_stats(Server, [], Names) ->
    {result, lists:map(fun(Name) ->
			       get_local_stat(Server, [], Name)
		       end, Names)};

get_local_stats(_Server, ["running nodes", _], []) ->
    {result,
<<<<<<< HEAD
     [?STAT("time/uptime"),
      ?STAT("time/cputime"),
      ?STAT("users/online"),
      ?STAT("transactions/committed"),
      ?STAT("transactions/aborted"),
      ?STAT("transactions/restarted"),
      ?STAT("transactions/logged")
=======
     [?STAT(<<"time/uptime">>),
      ?STAT(<<"time/cputime">>),
      ?STAT(<<"users/online">>),
      ?STAT(<<"transactions/committed">>),
      ?STAT(<<"transactions/aborted">>),
      ?STAT(<<"transactions/restarted">>),
      ?STAT(<<"transactions/logged">>)
>>>>>>> cd09381e
     ]};

get_local_stats(_Server, ["running nodes", ENode], Names) ->
    case search_running_node(ENode) of
	false ->
	    {error, 'item-not-found'};
	Node ->
	    {result,
	     lists:map(fun(Name) -> get_node_stat(Node, Name) end, Names)}
    end;

get_local_stats(_Server, _, _) ->
    {error, 'feature-not-implemented'}.



-define(STATVAL(Val, Unit),
	#xmlel{ns = ?NS_STATS_s, name = 'stat', attrs =
	 [?XMLATTR('name', Name),
	  ?XMLATTR('units', Unit),
	  ?XMLATTR('value', Val)
	 ]}).

-define(STATERR(Code, Desc),
	#xmlel{ns = ?NS_STATS_s, name = 'stat', attrs=
	 [?XMLATTR('name', Name)], children =
	 [#xmlel{ns = ?NS_STATS_s, name = 'error', attrs =
	   [?XMLATTR('code', Code)], children =
	   [#xmlcdata{cdata = Desc}]}]}).


get_local_stat(Server, [], Name) when Name == <<"users/online">> ->
    case catch ejabberd_sm:get_vh_session_list(Server) of
	{'EXIT', _Reason} ->
	    ?STATERR(<<"500">>, <<"Internal Server Error">>);
	Users ->
	    ?STATVAL(list_to_binary(integer_to_list(length(Users))), <<"users">>)
    end;

get_local_stat(Server, [], Name) when Name == <<"users/total">> ->
    %%LServer = jlib:nameprep(Server),
    case catch ejabberd_auth:get_vh_registered_users_number(binary_to_list(Server)) of
	{'EXIT', _Reason} ->
	    ?STATERR(<<"500">>, <<"Internal Server Error">>);
	NUsers ->
	    ?STATVAL(list_to_binary(integer_to_list(NUsers)), <<"users">>)
    end;

get_local_stat(_Server, [], Name) when Name == <<"users/all-hosts/online">> ->
    case catch mnesia:table_info(session, size) of
	{'EXIT', _Reason} ->
	    ?STATERR(<<"500">>, <<"Internal Server Error">>);
	Users ->
	    ?STATVAL(list_to_binary(integer_to_list(Users)), <<"users">>)
    end;

get_local_stat(_Server, [], Name) when Name == <<"users/all-hosts/total">> ->
    case catch mnesia:table_info(passwd, size) of
	{'EXIT', _Reason} ->
	    ?STATERR(<<"500">>, <<"Internal Server Error">>);
	Users ->
	    ?STATVAL(list_to_binary(integer_to_list(Users)), <<"users">>)
    end;

get_local_stat(_Server, _, Name) ->
    ?STATERR(<<"404">>, <<"Not Found">>).



get_node_stat(Node, Name) when Name == <<"time/uptime">> ->
    case catch rpc:call(Node, erlang, statistics, [wall_clock]) of
	{badrpc, _Reason} ->
	    ?STATERR(<<"500">>, <<"Internal Server Error">>);
	CPUTime ->
	    ?STATVAL(list_to_binary(
	       io_lib:format("~.3f", [element(1, CPUTime)/1000])), "seconds")
    end;

get_node_stat(Node, Name) when Name == <<"time/cputime">> ->
    case catch rpc:call(Node, erlang, statistics, [runtime]) of
	{badrpc, _Reason} ->
	    ?STATERR(<<"500">>, <<"Internal Server Error">>);
	RunTime ->
	    ?STATVAL(list_to_binary(
	       io_lib:format("~.3f", [element(1, RunTime)/1000])), "seconds")
    end;

get_node_stat(Node, Name) when Name == <<"users/online">> ->
    case catch rpc:call(Node, ejabberd_sm, dirty_get_my_sessions_list, []) of
	{badrpc, _Reason} ->
	    ?STATERR(<<"500">>, <<"Internal Server Error">>);
	Users ->
	    ?STATVAL(list_to_binary(integer_to_list(length(Users))), <<"users">>)
    end;

<<<<<<< HEAD
get_node_stat(Node, Name) when Name == "transactions/committed" ->
=======
get_node_stat(Node, Name) when Name == <<"transactions/committed">> ->
>>>>>>> cd09381e
    case catch rpc:call(Node, mnesia, system_info, [transaction_commits]) of
	{badrpc, _Reason} ->
	    ?STATERR(<<"500">>, <<"Internal Server Error">>);
	Transactions ->
	    ?STATVAL(list_to_binary(integer_to_list(Transactions)), <<"transactions">>)
    end;

get_node_stat(Node, Name) when Name == <<"transactions/aborted">> ->
    case catch rpc:call(Node, mnesia, system_info, [transaction_failures]) of
	{badrpc, _Reason} ->
	    ?STATERR(<<"500">>, <<"Internal Server Error">>);
	Transactions ->
	    ?STATVAL(list_to_binary(integer_to_list(Transactions)), <<"transactions">>)
    end;

get_node_stat(Node, Name) when Name == <<"transactions/restarted">> ->
    case catch rpc:call(Node, mnesia, system_info, [transaction_restarts]) of
	{badrpc, _Reason} ->
	    ?STATERR(<<"500">>, <<"Internal Server Error">>);
	Transactions ->
	    ?STATVAL(list_to_binary(integer_to_list(Transactions)), <<"transactions">>)
    end;

get_node_stat(Node, Name) when Name == <<"transactions/logged">> ->
    case catch rpc:call(Node, mnesia, system_info, [transaction_log_writes]) of
	{badrpc, _Reason} ->
	    ?STATERR(<<"500">>, <<"Internal Server Error">>);
	Transactions ->
	    ?STATVAL(list_to_binary(integer_to_list(Transactions)), <<"transactions">>)
    end;

get_node_stat(_, Name) ->
    ?STATERR(<<"404">>, <<"Not Found">>).


search_running_node(SNode) ->
    search_running_node(SNode, mnesia:system_info(running_db_nodes)).

search_running_node(_, []) ->
    false;
search_running_node(SNode, [Node | Nodes]) ->
    case atom_to_list(Node) of
	SNode ->
	    Node;
	_ ->
	    search_running_node(SNode, Nodes)
    end.
<|MERGE_RESOLUTION|>--- conflicted
+++ resolved
@@ -91,15 +91,6 @@
 
 get_local_stats(_Server, ["running nodes", _], []) ->
     {result,
-<<<<<<< HEAD
-     [?STAT("time/uptime"),
-      ?STAT("time/cputime"),
-      ?STAT("users/online"),
-      ?STAT("transactions/committed"),
-      ?STAT("transactions/aborted"),
-      ?STAT("transactions/restarted"),
-      ?STAT("transactions/logged")
-=======
      [?STAT(<<"time/uptime">>),
       ?STAT(<<"time/cputime">>),
       ?STAT(<<"users/online">>),
@@ -107,7 +98,6 @@
       ?STAT(<<"transactions/aborted">>),
       ?STAT(<<"transactions/restarted">>),
       ?STAT(<<"transactions/logged">>)
->>>>>>> cd09381e
      ]};
 
 get_local_stats(_Server, ["running nodes", ENode], Names) ->
@@ -203,11 +193,7 @@
 	    ?STATVAL(list_to_binary(integer_to_list(length(Users))), <<"users">>)
     end;
 
-<<<<<<< HEAD
-get_node_stat(Node, Name) when Name == "transactions/committed" ->
-=======
 get_node_stat(Node, Name) when Name == <<"transactions/committed">> ->
->>>>>>> cd09381e
     case catch rpc:call(Node, mnesia, system_info, [transaction_commits]) of
 	{badrpc, _Reason} ->
 	    ?STATERR(<<"500">>, <<"Internal Server Error">>);
