--- conflicted
+++ resolved
@@ -68,8 +68,6 @@
 check_password(User, Server, Password) ->
     extauth:check_password(User, Server, Password) andalso Password /= "".
 
-<<<<<<< HEAD
-=======
 %% @spec (User, Server, Password, Digest, DigestGen) -> bool()
 %%     User = string()
 %%     Server = string()
@@ -77,7 +75,6 @@
 %%     Digest = string()
 %%     DigestGen = function()
 
->>>>>>> cd09381e
 check_password(User, Server, Password, _Digest, _DigestGen) ->
     check_password(User, Server, Password).
 
@@ -91,14 +88,11 @@
 	true -> ok;
 	_ -> {error, unknown_problem}
     end.
-<<<<<<< HEAD
-=======
 
 %% @spec (User, Server, Password) -> {error, not_allowed}
 %%     User = string()
 %%     Server = string()
 %%     Password = string()
->>>>>>> cd09381e
 
 try_register(_User, _Server, _Password) ->
     {error, not_allowed}.
@@ -131,25 +125,19 @@
     "".
 
 %% @spec (User, Server) -> true | false | {error, Error}
-<<<<<<< HEAD
-=======
 %%     User = string()
 %%     Server = string()
 
->>>>>>> cd09381e
 is_user_exists(User, Server) ->
     try extauth:is_user_exists(User, Server) of
 	Res -> Res
     catch
 	_:Error -> {error, Error}
     end.
-<<<<<<< HEAD
-=======
 
 %% @spec (User, Server) -> {error, not_allowed}
 %%     User = string()
 %%     Server = string()
->>>>>>> cd09381e
 
 remove_user(_User, _Server) ->
     {error, not_allowed}.
