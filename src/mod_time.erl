--- conflicted
+++ resolved
@@ -42,54 +42,6 @@
 start(Host, Opts) ->
     IQDisc = gen_mod:get_opt(iqdisc, Opts, one_queue),
     %% TODO: Remove the next two lines once XEP-0090 is Obsolete
-<<<<<<< HEAD
-    gen_iq_handler:add_iq_handler(ejabberd_local, Host, ?NS_TIME90,
-				  ?MODULE, process_local_iq90, IQDisc),
-    gen_iq_handler:add_iq_handler(ejabberd_local, Host, ?NS_TIME,
-				  ?MODULE, process_local_iq, IQDisc).
-
-stop(Host) ->
-    %% TODO: Remove the next line once XEP-0090 is Obsolete
-    gen_iq_handler:remove_iq_handler(ejabberd_local, Host, ?NS_TIME90),
-    gen_iq_handler:remove_iq_handler(ejabberd_local, Host, ?NS_TIME).
-
-%% TODO: Remove this function once XEP-0090 is Obsolete
-process_local_iq90(_From, _To, #iq{type = Type, sub_el = SubEl} = IQ) ->
-    case Type of
-	set ->
-	    IQ#iq{type = error, sub_el = [SubEl, ?ERR_NOT_ALLOWED]};
-	get ->
-	    UTC = jlib:timestamp_to_iso(calendar:universal_time()),
-	    IQ#iq{type = result,
-		  sub_el = [{xmlelement, "query",
-			     [{"xmlns", ?NS_TIME90}],
-			     [{xmlelement, "utc", [],
-			       [{xmlcdata, UTC}]}]}]}
-    end.
-
-process_local_iq(_From, _To, #iq{type = Type, sub_el = SubEl} = IQ) ->
-    case Type of
-	set ->
-	    IQ#iq{type = error, sub_el = [SubEl, ?ERR_NOT_ALLOWED]};
-	get ->
-	    Now = now(),
-	    Now_universal = calendar:now_to_universal_time(Now),
-	    Now_local = calendar:now_to_local_time(Now),
-	    {UTC, UTC_diff} = jlib:timestamp_to_iso(Now_universal, utc),
-	    Seconds_diff = calendar:datetime_to_gregorian_seconds(Now_local)
-	     - calendar:datetime_to_gregorian_seconds(Now_universal),
-	    {Hd, Md, _} = calendar:seconds_to_time(Seconds_diff),
-	    {_, TZO_diff} = jlib:timestamp_to_iso({{0, 0, 0}, {0, 0, 0}}, {Hd, Md}),
-	    IQ#iq{type = result,
-		  sub_el = [{xmlelement, "time",
-			     [{"xmlns", ?NS_TIME}],
-			     [{xmlelement, "tzo", [],
-			       [{xmlcdata, TZO_diff}]},
-			      {xmlelement, "utc", [],
-			       [{xmlcdata, UTC ++ UTC_diff}]}]}]}
-    end.
-
-=======
     gen_iq_handler:add_iq_handler(ejabberd_local, list_to_binary(Host), ?NS_TIME_OLD,
 				  ?MODULE, process_local_iq90, IQDisc),
     gen_iq_handler:add_iq_handler(ejabberd_local, list_to_binary(Host), ?NS_TIME,
@@ -130,5 +82,4 @@
 			       ]},
     exmpp_iq:result(IQ_Rec, Result);
 process_local_iq90(_From, _To, #iq{type = set} = IQ_Rec) ->
-    exmpp_iq:error(IQ_Rec, 'not-allowed').
->>>>>>> cd09381e
+    exmpp_iq:error(IQ_Rec, 'not-allowed').