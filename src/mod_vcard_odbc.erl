%%%----------------------------------------------------------------------
%%% File    : mod_vcard.erl
%%% Author  : Alexey Shchepin <alexey@process-one.net>
%%% Purpose : vCard support via ODBC
%%% Created :  2 Jan 2003 by Alexey Shchepin <alexey@process-one.net>
%%%
%%%
%%% ejabberd, Copyright (C) 2002-2009   ProcessOne
%%%
%%% This program is free software; you can redistribute it and/or
%%% modify it under the terms of the GNU General Public License as
%%% published by the Free Software Foundation; either version 2 of the
%%% License, or (at your option) any later version.
%%%
%%% This program is distributed in the hope that it will be useful,
%%% but WITHOUT ANY WARRANTY; without even the implied warranty of
%%% MERCHANTABILITY or FITNESS FOR A PARTICULAR PURPOSE.  See the GNU
%%% General Public License for more details.
%%%
%%% You should have received a copy of the GNU General Public License
%%% along with this program; if not, write to the Free Software
%%% Foundation, Inc., 59 Temple Place, Suite 330, Boston, MA
%%% 02111-1307 USA
%%%
%%%----------------------------------------------------------------------

-module(mod_vcard_odbc).
-author('alexey@process-one.net').

-behaviour(gen_mod).

-export([start/2, init/3, stop/1,
	 get_sm_features/5,
	 process_local_iq/3,
	 process_sm_iq/3,
	 %reindex_vcards/0,
	 remove_user/2]).

-include_lib("exmpp/include/exmpp.hrl").

-include("ejabberd.hrl").


-define(JUD_MATCHES, 30).
-define(PROCNAME, ejabberd_mod_vcard).

start(Host, Opts) ->
    HostB = list_to_binary(Host),
    ejabberd_hooks:add(remove_user, HostB,
		       ?MODULE, remove_user, 50),
    IQDisc = gen_mod:get_opt(iqdisc, Opts, one_queue),
    gen_iq_handler:add_iq_handler(ejabberd_local, HostB, ?NS_VCARD,
				  ?MODULE, process_local_iq, IQDisc),
    gen_iq_handler:add_iq_handler(ejabberd_sm, HostB, ?NS_VCARD,
				  ?MODULE, process_sm_iq, IQDisc),
    ejabberd_hooks:add(disco_sm_features, HostB, ?MODULE, get_sm_features, 50),
    MyHost = gen_mod:get_opt_host(Host, Opts, "vjud.@HOST@"),
    Search = gen_mod:get_opt(search, Opts, true),
    register(gen_mod:get_module_proc(Host, ?PROCNAME),
	     spawn(?MODULE, init, [MyHost, Host, Search])).


init(Host, ServerHost, Search) ->
    case Search of
	false ->
	    loop(Host, ServerHost);
	_ ->
	    ejabberd_router:register_route(Host),
	    loop(Host, ServerHost)
    end.

loop(Host, ServerHost) ->
    receive
	{route, From, To, Packet} ->
	    case catch do_route(ServerHost, From, To, Packet) of
		{'EXIT', Reason} ->
		    ?ERROR_MSG("~p", [Reason]);
		_ ->
		    ok
	    end,
	    loop(Host, ServerHost);
	stop ->
	    ejabberd_router:unregister_route(Host),
	    ok;
	_ ->
	    loop(Host, ServerHost)
    end.

stop(Host) ->
    HostB = list_to_binary(Host),
    ejabberd_hooks:delete(remove_user, HostB,
			  ?MODULE, remove_user, 50),
    gen_iq_handler:remove_iq_handler(ejabberd_local, HostB, ?NS_VCARD),
    gen_iq_handler:remove_iq_handler(ejabberd_sm, HostB, ?NS_VCARD),
    ejabberd_hooks:delete(disco_sm_features, HostB, ?MODULE, get_sm_features, 50),
    Proc = gen_mod:get_module_proc(Host, ?PROCNAME),
    Proc ! stop,
    {wait, Proc}.

get_sm_features({error, _Error} = Acc, _From, _To, _Node, _Lang) ->
    Acc;

get_sm_features(Acc, _From, _To, Node, _Lang) ->
    case Node of
	[] ->
	    case Acc of
		{result, Features} ->
		    {result, [?NS_VCARD_s | Features]};
		empty ->
		    {result, [?NS_VCARD_s]}
	    end;
 	_ ->
	    Acc
     end.

<<<<<<< HEAD
process_local_iq(_From, _To, #iq{type = Type, lang = Lang, sub_el = SubEl} = IQ) ->
    case Type of
	set ->
	    IQ#iq{type = error, sub_el = [SubEl, ?ERR_NOT_ALLOWED]};
	get ->
	    IQ#iq{type = result,
		  sub_el = [{xmlelement, "vCard",
			     [{"xmlns", ?NS_VCARD}],
			     [{xmlelement, "FN", [],
			       [{xmlcdata, "ejabberd"}]},
			      {xmlelement, "URL", [],
			       [{xmlcdata, ?EJABBERD_URI}]},
			      {xmlelement, "DESC", [],
			       [{xmlcdata,
				 translate:translate(
				   Lang,
				   "Erlang Jabber Server") ++
				   "\nCopyright (c) 2002-2009 ProcessOne"}]},
			      {xmlelement, "BDAY", [],
			       [{xmlcdata, "2002-11-16"}]}
			     ]}]}
    end.


process_sm_iq(From, To, #iq{type = Type, sub_el = SubEl} = IQ) ->
    case Type of
	set ->
	    #jid{user = User, lserver = LServer} = From,
	    case lists:member(LServer, ?MYHOSTS) of
		true ->
		    set_vcard(User, LServer, SubEl),
		    IQ#iq{type = result, sub_el = []};
		false ->
		    IQ#iq{type = error, sub_el = [SubEl, ?ERR_NOT_ALLOWED]}
	    end;
	get ->
	    #jid{luser = LUser, lserver = LServer} = To,
	    Username = ejabberd_odbc:escape(LUser),
	    case catch odbc_queries:get_vcard(LServer, Username) of
		{selected, ["vcard"], [{SVCARD}]} ->
		    case xml_stream:parse_element(SVCARD) of
			{error, _Reason} ->
			    IQ#iq{type = error,
				  sub_el = [SubEl, ?ERR_SERVICE_UNAVAILABLE]};
			VCARD ->
			    IQ#iq{type = result, sub_el = [VCARD]}
		    end;
		{selected, ["vcard"], []} ->
		    IQ#iq{type = result, sub_el = []};
		_ ->
		    IQ#iq{type = error,
			  sub_el = [SubEl, ?ERR_INTERNAL_SERVER_ERROR]}
	    end
=======
process_local_iq(_From, _To, #iq{type = get, lang = Lang} = IQ_Rec) ->
    Result = #xmlel{ns = ?NS_VCARD, name = 'vCard', children = [
	exmpp_xml:set_cdata(#xmlel{ns = ?NS_VCARD, name = 'FN'},
	  "ejabberd"),
	exmpp_xml:set_cdata(#xmlel{ns = ?NS_VCARD, name = 'URL'},
	  ?EJABBERD_URI),
	exmpp_xml:set_cdata(#xmlel{ns = ?NS_VCARD, name = 'DESC'},
	  translate:translate(Lang, "Erlang Jabber Server") ++
	  "\nCopyright (c) 2002-2009 ProcessOne"),
	exmpp_xml:set_cdata(#xmlel{ns = ?NS_VCARD, name = 'BDAY'},
	  "2002-11-16")
      ]},
    exmpp_iq:result(IQ_Rec, Result);
process_local_iq(_From, _To, #iq{type = set} = IQ_Rec) ->
    exmpp_iq:error(IQ_Rec, 'not-allowed').


process_sm_iq(_From, To, #iq{type = get} = IQ_Rec) ->
    LUser = exmpp_jid:prep_node_as_list(To),
    LServer = exmpp_jid:prep_domain_as_list(To),
    Username = ejabberd_odbc:escape(LUser),
    case catch odbc_queries:get_vcard(LServer, Username) of
        {selected, ["vcard"], [{SVCARD}]} ->
            try exmpp_xml:parse_document(SVCARD,
                         [names_as_atom, {check_elems, xmpp}, 
                          {check_nss,xmpp}, {check_attrs,xmpp}]) of
                [VCARD] ->
                    exmpp_iq:result(IQ_Rec, VCARD)
            catch
                _Type:_Error ->
                    ?ERROR_MSG("Error parsing vCard: ~s", [SVCARD]),
                    exmpp_iq:error(IQ_Rec, 'service-unavailable')
            end;
        {selected, ["vcard"], []} ->
            exmpp_iq:result(IQ_Rec);
        _ ->
            exmpp_iq:error(IQ_Rec, 'internal-server-error')
    end;
process_sm_iq(From, _To, #iq{type = set, payload = Request} = IQ_Rec) ->
    User = exmpp_jid:node_as_list(From),
    LServer = exmpp_jid:prep_domain_as_list(From),
    case lists:member(LServer, ?MYHOSTS) of
        true ->
            set_vcard(User, LServer, Request),
            exmpp_iq:result(IQ_Rec);
        false ->
            exmpp_iq:error(IQ_Rec, 'not-allowed')
>>>>>>> cd09381e
    end.

set_vcard(User, LServer, VCARD) ->
    FN       = exmpp_xml:get_path(VCARD,
      [{element, 'FN'},                         cdata_as_list]),
    Family   = exmpp_xml:get_path(VCARD,
      [{element, 'N'}, {element, 'FAMILY'},     cdata_as_list]),
    Given    = exmpp_xml:get_path(VCARD,
      [{element, 'N'}, {element, 'GIVEN'},      cdata_as_list]),
    Middle   = exmpp_xml:get_path(VCARD,
      [{element, 'N'}, {element, 'MIDDLE'},     cdata_as_list]),
    Nickname = exmpp_xml:get_path(VCARD,
      [{element, 'NICKNAME'},                   cdata_as_list]),
    BDay     = exmpp_xml:get_path(VCARD,
      [{element, 'BDAY'},                       cdata_as_list]),
    CTRY     = exmpp_xml:get_path(VCARD,
      [{element, 'ADR'}, {element, 'CTRY'},     cdata_as_list]),
    Locality = exmpp_xml:get_path(VCARD,
      [{element, 'ADR'}, {element, 'LOCALITY'}, cdata_as_list]),
    EMail1   = exmpp_xml:get_path(VCARD,
      [{element, 'EMAIL'}, {element, 'USERID'}, cdata_as_list]),
    EMail2   = exmpp_xml:get_path(VCARD,
      [{element, 'EMAIL'},                      cdata_as_list]),
    OrgName  = exmpp_xml:get_path(VCARD,
      [{element, 'ORG'}, {element, 'ORGNAME'},  cdata_as_list]),
    OrgUnit  = exmpp_xml:get_path(VCARD,
      [{element, 'ORG'}, {element, 'ORGUNIT'},  cdata_as_list]),
    EMail = case EMail1 of
		"" ->
		    EMail2;
		_ ->
		    EMail1
	    end,

<<<<<<< HEAD
    LUser     = jlib:nodeprep(User),
    LFN       = stringprep:tolower(FN),
    LFamily   = stringprep:tolower(Family),
    LGiven    = stringprep:tolower(Given),
    LMiddle   = stringprep:tolower(Middle),
    LNickname = stringprep:tolower(Nickname),
    LBDay     = stringprep:tolower(BDay),
    LCTRY     = stringprep:tolower(CTRY),
    LLocality = stringprep:tolower(Locality),
    LEMail    = stringprep:tolower(EMail),
    LOrgName  = stringprep:tolower(OrgName),
    LOrgUnit  = stringprep:tolower(OrgUnit),

    if
	(LUser     == error) or
	(LFN       == error) or
	(LFamily   == error) or
	(LGiven    == error) or
	(LMiddle   == error) or
	(LNickname == error) or
	(LBDay     == error) or
	(LCTRY     == error) or
	(LLocality == error) or
	(LEMail    == error) or
	(LOrgName  == error) or
	(LOrgUnit  == error) ->
	    {error, badarg};
	true ->
	    Username = ejabberd_odbc:escape(User),
	    LUsername = ejabberd_odbc:escape(LUser),
	    SVCARD = ejabberd_odbc:escape(
		       lists:flatten(xml:element_to_string(VCARD))),

	    SFN = ejabberd_odbc:escape(FN),
	    SLFN = ejabberd_odbc:escape(LFN),
	    SFamily = ejabberd_odbc:escape(Family),
	    SLFamily = ejabberd_odbc:escape(LFamily),
	    SGiven = ejabberd_odbc:escape(Given),
	    SLGiven = ejabberd_odbc:escape(LGiven),
	    SMiddle = ejabberd_odbc:escape(Middle),
	    SLMiddle = ejabberd_odbc:escape(LMiddle),
	    SNickname = ejabberd_odbc:escape(Nickname),
	    SLNickname = ejabberd_odbc:escape(LNickname),
	    SBDay = ejabberd_odbc:escape(BDay),
	    SLBDay = ejabberd_odbc:escape(LBDay),
	    SCTRY = ejabberd_odbc:escape(CTRY),
	    SLCTRY = ejabberd_odbc:escape(LCTRY),
	    SLocality = ejabberd_odbc:escape(Locality),
	    SLLocality = ejabberd_odbc:escape(LLocality),
	    SEMail = ejabberd_odbc:escape(EMail),
	    SLEMail = ejabberd_odbc:escape(LEMail),
	    SOrgName = ejabberd_odbc:escape(OrgName),
	    SLOrgName = ejabberd_odbc:escape(LOrgName),
	    SOrgUnit = ejabberd_odbc:escape(OrgUnit),
	    SLOrgUnit = ejabberd_odbc:escape(LOrgUnit),

	    odbc_queries:set_vcard(LServer, LUsername, SBDay, SCTRY, SEMail,
				   SFN, SFamily, SGiven, SLBDay, SLCTRY,
				   SLEMail, SLFN, SLFamily, SLGiven,
				   SLLocality, SLMiddle, SLNickname,
				   SLOrgName, SLOrgUnit, SLocality,
				   SMiddle, SNickname, SOrgName,
				   SOrgUnit, SVCARD, Username)
=======
    try
	LUser     = exmpp_stringprep:nodeprep(User),
	LFN       = exmpp_stringprep:to_lower(FN),
	LFamily   = exmpp_stringprep:to_lower(Family),
	LGiven    = exmpp_stringprep:to_lower(Given),
	LMiddle   = exmpp_stringprep:to_lower(Middle),
	LNickname = exmpp_stringprep:to_lower(Nickname),
	LBDay     = exmpp_stringprep:to_lower(BDay),
	LCTRY     = exmpp_stringprep:to_lower(CTRY),
	LLocality = exmpp_stringprep:to_lower(Locality),
	LEMail    = exmpp_stringprep:to_lower(EMail),
	LOrgName  = exmpp_stringprep:to_lower(OrgName),
	LOrgUnit  = exmpp_stringprep:to_lower(OrgUnit),

        Username = ejabberd_odbc:escape(User),
        LUsername = ejabberd_odbc:escape(LUser),
        SVCARD = ejabberd_odbc:escape(exmpp_xml:document_to_list(VCARD)),

        SFN = ejabberd_odbc:escape(FN),
        SLFN = ejabberd_odbc:escape(LFN),
        SFamily = ejabberd_odbc:escape(Family),
        SLFamily = ejabberd_odbc:escape(LFamily),
        SGiven = ejabberd_odbc:escape(Given),
        SLGiven = ejabberd_odbc:escape(LGiven),
        SMiddle = ejabberd_odbc:escape(Middle),
        SLMiddle = ejabberd_odbc:escape(LMiddle),
        SNickname = ejabberd_odbc:escape(Nickname),
        SLNickname = ejabberd_odbc:escape(LNickname),
        SBDay = ejabberd_odbc:escape(BDay),
        SLBDay = ejabberd_odbc:escape(LBDay),
        SCTRY = ejabberd_odbc:escape(CTRY),
        SLCTRY = ejabberd_odbc:escape(LCTRY),
        SLocality = ejabberd_odbc:escape(Locality),
        SLLocality = ejabberd_odbc:escape(LLocality),
        SEMail = ejabberd_odbc:escape(EMail),
        SLEMail = ejabberd_odbc:escape(LEMail),
        SOrgName = ejabberd_odbc:escape(OrgName),
        SLOrgName = ejabberd_odbc:escape(LOrgName),
        SOrgUnit = ejabberd_odbc:escape(OrgUnit),
        SLOrgUnit = ejabberd_odbc:escape(LOrgUnit),

        odbc_queries:set_vcard(LServer, LUsername, SBDay, SCTRY, SEMail,
                               SFN, SFamily, SGiven, SLBDay, SLCTRY,
                               SLEMail, SLFN, SLFamily, SLGiven,
                               SLLocality, SLMiddle, SLNickname,
                               SLOrgName, SLOrgUnit, SLocality,
                               SMiddle, SNickname, SOrgName,
                               SOrgUnit, SVCARD, Username)
    catch
	_ ->
	    {error, badarg}
>>>>>>> cd09381e
    end.

-define(TLFIELD(Type, Label, Var),
	#xmlel{ns = ?NS_VCARD, name = 'field', attrs = [
	    ?XMLATTR('type', Type),
	    ?XMLATTR('label', translate:translate(Lang, Label)),
	    ?XMLATTR('var', Var)]}).


-define(FORM(JID),
	[#xmlel{ns = ?NS_SEARCH, name = 'instructions', children =
	   [#xmlcdata{cdata = list_to_binary(translate:translate(Lang, "You need an x:data capable client to search"))}]},
	 #xmlel{ns = ?NS_DATA_FORMS, name = 'x', attrs =
	   [?XMLATTR('type', <<"form">>)], children =
	   [#xmlel{ns = ?NS_DATA_FORMS, name = 'title', children =
	       [#xmlcdata{cdata = list_to_binary(translate:translate(Lang, "Search users in ") ++ exmpp_jid:to_list(JID))}]},
	    #xmlel{ns = ?NS_SEARCH, name = 'instructions', children =
	       [#xmlcdata{cdata = list_to_binary(translate:translate(Lang,
		       "Fill in the form to search "
		       "for any matching Jabber User "
		       "(Add * to the end of field to "
		       "match substring)"))}]},
	   ?TLFIELD(<<"text-single">>, "User", <<"user">>),
	   ?TLFIELD(<<"text-single">>, "Full Name", <<"fn">>),
	   ?TLFIELD(<<"text-single">>, "Name", <<"first">>),
	   ?TLFIELD(<<"text-single">>, "Middle Name", <<"middle">>),
	   ?TLFIELD(<<"text-single">>, "Family Name", <<"last">>),
	   ?TLFIELD(<<"text-single">>, "Nickname", <<"nick">>),
	   ?TLFIELD(<<"text-single">>, "Birthday", <<"bday">>),
	   ?TLFIELD(<<"text-single">>, "Country", <<"ctry">>),
	   ?TLFIELD(<<"text-single">>, "City", <<"locality">>),
	   ?TLFIELD(<<"text-single">>, "Email", <<"email">>),
	   ?TLFIELD(<<"text-single">>, "Organization Name", <<"orgname">>),
	   ?TLFIELD(<<"text-single">>, "Organization Unit", <<"orgunit">>)
	  ]}]).

do_route(ServerHost, From, To, Packet) ->
    User = exmpp_jid:node(To),
    Resource = exmpp_jid:resource(To),
    if
	(User /= undefined) or (Resource /= undefined) ->
	    Err = exmpp_stanza:reply_with_error(Packet, 'service-unavailable'),
	    ejabberd_router:route(To, From, Err);
	true ->
<<<<<<< HEAD
	    IQ = jlib:iq_query_info(Packet),
	    case IQ of
		#iq{type = Type, xmlns = ?NS_SEARCH, lang = Lang, sub_el = SubEl} ->
		    case Type of
			set ->
			    XDataEl = find_xdata_el(SubEl),
			    case XDataEl of
				false ->
				    Err = jlib:make_error_reply(
					    Packet, ?ERR_BAD_REQUEST),
				    ejabberd_router:route(To, From, Err);
				_ ->
				    XData = jlib:parse_xdata_submit(XDataEl),
				    case XData of
					invalid ->
					    Err = jlib:make_error_reply(
						    Packet,
						    ?ERR_BAD_REQUEST),
					    ejabberd_router:route(To, From,
								  Err);
					_ ->
					    ResIQ =
						IQ#iq{
						  type = result,
						  sub_el =
						  [{xmlelement,
						    "query",
						    [{"xmlns", ?NS_SEARCH}],
						    [{xmlelement, "x",
						      [{"xmlns", ?NS_XDATA},
						       {"type", "result"}],
						      search_result(Lang, To, ServerHost, XData)
						     }]}]},
					    ejabberd_router:route(
					      To, From, jlib:iq_to_xml(ResIQ))
				    end
			    end;
			get ->
			    ResIQ = IQ#iq{type = result,
					  sub_el = [{xmlelement,
						     "query",
						     [{"xmlns", ?NS_SEARCH}],
						     ?FORM(To)
						    }]},
			    ejabberd_router:route(To,
						  From,
						  jlib:iq_to_xml(ResIQ))
		    end;
		#iq{type = Type, xmlns = ?NS_DISCO_INFO, lang = Lang} ->
		    case Type of
			set ->
			    Err = jlib:make_error_reply(
				    Packet, ?ERR_NOT_ALLOWED),
			    ejabberd_router:route(To, From, Err);
			get ->
			    Info = ejabberd_hooks:run_fold(
				     disco_info, ServerHost, [],
				     [ServerHost, ?MODULE, "", ""]),
			    ResIQ =
				IQ#iq{type = result,
				      sub_el = [{xmlelement,
						 "query",
						 [{"xmlns", ?NS_DISCO_INFO}],
						 [{xmlelement, "identity",
						   [{"category", "directory"},
						    {"type", "user"},
						    {"name",
						     translate:translate(Lang, "vCard User Search")}],
						   []},
						  {xmlelement, "feature",
						   [{"var", ?NS_SEARCH}], []},
						  {xmlelement, "feature",
						   [{"var", ?NS_VCARD}], []}
						 ] ++ Info
						}]},
			    ejabberd_router:route(To,
						  From,
						  jlib:iq_to_xml(ResIQ))
		    end;
		#iq{type = Type, xmlns = ?NS_DISCO_ITEMS} ->
		    case Type of
			set ->
			    Err = jlib:make_error_reply(
				    Packet, ?ERR_NOT_ALLOWED),
			    ejabberd_router:route(To, From, Err);
			get ->
			    ResIQ =
				IQ#iq{type = result,
				      sub_el = [{xmlelement,
						 "query",
						 [{"xmlns", ?NS_DISCO_ITEMS}],
						 []}]},
			    ejabberd_router:route(To,
						  From,
						  jlib:iq_to_xml(ResIQ))
		    end;
		#iq{type = get, xmlns = ?NS_VCARD, lang = Lang} ->
		    ResIQ =
			IQ#iq{type = result,
			      sub_el = [{xmlelement,
					 "vCard",
					 [{"xmlns", ?NS_VCARD}],
					 iq_get_vcard(Lang)}]},
		    ejabberd_router:route(To,
					  From,
					  jlib:iq_to_xml(ResIQ));
=======
	    try
		Request = exmpp_iq:get_request(Packet),
		Type = exmpp_iq:get_type(Packet),
		Lang = exmpp_stanza:get_lang(Packet),
		case {Type, Request#xmlel.ns} of
		    {set, ?NS_SEARCH} ->
                    XDataEl = find_xdata_el(Request),
                    case XDataEl of
                        false ->
                           Err = exmpp_iq:error(Packet, 'bad-request'),
                           ejabberd_router:route(To, From, Err);
                        _ ->
                           XData = jlib:parse_xdata_submit(XDataEl),
                           case XData of
                              invalid ->
                                  Err = exmpp_iq:error(Packet, 'bad-request'),
                                  ejabberd_router:route(To, From, Err);
                              _ ->
					           Result = #xmlel{ns = ?NS_SEARCH,
                        			     name = 'query',
                         			     children = [
                            		      #xmlel{ns = ?NS_DATA_FORMS,
					                         name = 'x',
                                             attrs = [
                                               ?XMLATTR('type',
                                       	 	     <<"result">>)],
					                         children = search_result(Lang,
                                					To, ServerHost, XData)}]},
					            ResIQ = exmpp_iq:result(Packet, Result),
                                ejabberd_router:route(
                                          To, From, ResIQ)
                                end
                        end;
		    {get, ?NS_SEARCH} ->
			Result = #xmlel{ns = ?NS_SEARCH, name = 'query',
			  children = ?FORM(To)},
			ResIQ = exmpp_iq:result(Packet, Result),
                        ejabberd_router:route(To,
                                              From,
                                              ResIQ);
		    {set, ?NS_DISCO_INFO} ->
			Err = exmpp_iq:error(Packet, 'not-allowed'),
			ejabberd_router:route(To, From, Err);
		    {get, ?NS_DISCO_INFO} ->
			ServerHostB = list_to_binary(ServerHost),
			Info = ejabberd_hooks:run_fold(
				 disco_info, ServerHostB, [],
				 [ServerHost, ?MODULE, <<>>, ""]),
			Result = #xmlel{ns = ?NS_DISCO_INFO, name = 'query',
			  children = Info ++ [
			    #xmlel{ns = ?NS_DISCO_INFO, name = 'identity',
			      attrs = [
				?XMLATTR('category', <<"directory">>),
				?XMLATTR('type', <<"user">>),
				?XMLATTR('name', translate:translate(Lang,
				    "vCard User Search"))]},
			    #xmlel{ns = ?NS_DISCO_INFO, name = 'feature',
			      attrs = [
				?XMLATTR('var', ?NS_SEARCH_s)]},
			    #xmlel{ns = ?NS_DISCO_INFO, name = 'feature',
			      attrs = [
				?XMLATTR('var', ?NS_VCARD_s)]}
			  ]},
			ResIQ = exmpp_iq:result(Packet, Result),
                        ejabberd_router:route(To,
                                              From,
                                              ResIQ);
		    {set, ?NS_DISCO_ITEMS} ->
			Err = exmpp_iq:error(Packet, 'not-allowed'),
			ejabberd_router:route(To, From, Err);
		    {get, ?NS_DISCO_ITEMS} ->
			Result = #xmlel{ns = ?NS_DISCO_ITEMS, name = 'query'},
			ResIQ = exmpp_iq:result(Packet, Result),
			ejabberd_router:route(To,
					      From,
					      ResIQ);
		    {get, ?NS_VCARD} ->
			Result = #xmlel{ns = ?NS_VCARD, name = 'vCard',
			  children = iq_get_vcard(Lang)},
			ResIQ = exmpp_iq:result(Packet, Result),
			ejabberd_router:route(To,
					      From,
					      ResIQ);
		    _ ->
			Err = exmpp_iq:error(Packet, 'service-unavailable'),
			ejabberd_router:route(To, From, Err)
                end
            catch
>>>>>>> cd09381e
		_ ->
		    Err1 = exmpp_iq:error(Packet, 'service-unavailable'),
		    ejabberd_router:route(To, From, Err1)
	    end
    end.

iq_get_vcard(Lang) ->
<<<<<<< HEAD
    [{xmlelement, "FN", [],
      [{xmlcdata, "ejabberd/mod_vcard"}]},
     {xmlelement, "URL", [],
      [{xmlcdata, ?EJABBERD_URI}]},
     {xmlelement, "DESC", [],
      [{xmlcdata, translate:translate(
		    Lang,
		    "ejabberd vCard module") ++
		    "\nCopyright (c) 2003-2009 ProcessOne"}]}].

find_xdata_el({xmlelement, _Name, _Attrs, SubEls}) ->
=======
    [
      #xmlel{ns = ?NS_SEARCH, name = 'FN', children = [
	  #xmlcdata{cdata = <<"ejabberd/mod_vcard">>}]},
      #xmlel{ns = ?NS_SEARCH, name = 'URL', children = [
	  #xmlcdata{cdata = list_to_binary(?EJABBERD_URI)}]},
      #xmlel{ns = ?NS_SEARCH, name ='DESC', children = [
	  #xmlcdata{cdata = list_to_binary(
	      translate:translate(Lang, "ejabberd vCard module") ++
	      "\nCopyright (c) 2003-2009 ProcessOne")}]}
    ].

find_xdata_el(#xmlel{children = SubEls}) ->
>>>>>>> cd09381e
    find_xdata_el1(SubEls).

find_xdata_el1([]) ->
    false;
find_xdata_el1([#xmlel{ns = ?NS_DATA_FORMS} = El | _Els]) ->
    El;
find_xdata_el1([_ | Els]) ->
    find_xdata_el1(Els).

search_result(Lang, JID, ServerHost, Data) ->
    [#xmlel{ns = ?NS_DATA_FORMS, name = 'title', children =
	[#xmlcdata{cdata = list_to_binary(
	      translate:translate(Lang, "Search Results for ") ++
	      exmpp_jid:to_list(JID))}]},
     #xmlel{ns = ?NS_DATA_FORMS, name = 'reported', children =
      [?TLFIELD(<<"text-single">>, "Jabber ID", <<"jid">>),
       ?TLFIELD(<<"text-single">>, "Full Name", <<"fn">>),
       ?TLFIELD(<<"text-single">>, "Name", <<"first">>),
       ?TLFIELD(<<"text-single">>, "Middle Name", <<"middle">>),
       ?TLFIELD(<<"text-single">>, "Family Name", <<"last">>),
       ?TLFIELD(<<"text-single">>, "Nickname", <<"nick">>),
       ?TLFIELD(<<"text-single">>, "Birthday", <<"bday">>),
       ?TLFIELD(<<"text-single">>, "Country", <<"ctry">>),
       ?TLFIELD(<<"text-single">>, "City", <<"locality">>),
       ?TLFIELD(<<"text-single">>, "Email", <<"email">>),
       ?TLFIELD(<<"text-single">>, "Organization Name", <<"orgname">>),
       ?TLFIELD(<<"text-single">>, "Organization Unit", <<"orgunit">>)
      ]}] ++ lists:map(fun(R) -> record_to_item(ServerHost, R) end,
		       search(ServerHost, Data)).

-define(FIELD(Var, Val),
	#xmlel{ns = ?NS_DATA_FORMS, name = 'field', attrs =
	  [?XMLATTR('var', Var)], children =
	  [#xmlel{ns = ?NS_DATA_FORMS, name = 'value', children =
	      [#xmlcdata{cdata = Val}]}]}).


record_to_item(LServer, {Username, FN, Family, Given, Middle,
			 Nickname, BDay, CTRY, Locality,
			 EMail, OrgName, OrgUnit}) ->
    #xmlel{ns = ?NS_DATA_FORMS, name = 'item', children =
     [
       ?FIELD(<<"jid">>, list_to_binary(Username ++ "@" ++ LServer)),
       ?FIELD(<<"fn">>, list_to_binary(FN)),
       ?FIELD(<<"last">>, list_to_binary(Family)),
       ?FIELD(<<"first">>, list_to_binary(Given)),
       ?FIELD(<<"middle">>, list_to_binary(Middle)),
       ?FIELD(<<"nick">>, list_to_binary(Nickname)),
       ?FIELD(<<"bday">>, list_to_binary(BDay)),
       ?FIELD(<<"ctry">>, list_to_binary(CTRY)),
       ?FIELD(<<"locality">>, list_to_binary(Locality)),
       ?FIELD(<<"email">>, list_to_binary(EMail)),
       ?FIELD(<<"orgname">>, list_to_binary(OrgName)),
       ?FIELD(<<"orgunit">>, list_to_binary(OrgUnit))
      ]
     }.


search(LServer, Data) ->
    MatchSpec = make_matchspec(LServer, Data),
    AllowReturnAll = gen_mod:get_module_opt(LServer, ?MODULE,
					    allow_return_all, false),
    if
	(MatchSpec == "") and (not AllowReturnAll) ->
	    [];
	true ->
	    Limit = case gen_mod:get_module_opt(LServer, ?MODULE,
						matches, ?JUD_MATCHES) of
			infinity ->
			    "";
			Val when is_integer(Val) and (Val > 0) ->
			    [" LIMIT ", integer_to_list(Val)];
			Val ->
			    ?ERROR_MSG("Illegal option value ~p. "
				       "Default value ~p substituted.",
				       [{matches, Val}, ?JUD_MATCHES]),
			    [" LIMIT ", integer_to_list(?JUD_MATCHES)]
		    end,
	    case catch ejabberd_odbc:sql_query(
			 LServer,
			 ["select username, fn, family, given, middle, "
			  "       nickname, bday, ctry, locality, "
			  "       email, orgname, orgunit from vcard_search ",
			  MatchSpec, Limit, ";"]) of
		{selected, ["username", "fn", "family", "given", "middle",
			    "nickname", "bday", "ctry", "locality",
			    "email", "orgname", "orgunit"],
		 Rs} when is_list(Rs) ->
		    Rs;
		Error ->
		    ?ERROR_MSG("~p", [Error]),
		    []
	    end
    end.


make_matchspec(LServer, Data) ->
    filter_fields(Data, "", LServer).

filter_fields([], Match, _LServer) ->
    case Match of
	"" ->
	    "";
	_ ->
	    [" where ", Match]
    end;
filter_fields([{SVar, [Val]} | Ds], Match, LServer)
  when is_list(Val) and (Val /= "") ->
    LVal = exmpp_stringprep:to_lower(Val),
    NewMatch = case SVar of
                   "user"     -> make_val(Match, "lusername", LVal);
                   "fn"       -> make_val(Match, "lfn",       LVal);
                   "last"     -> make_val(Match, "lfamily",   LVal);
                   "first"    -> make_val(Match, "lgiven",    LVal);
                   "middle"   -> make_val(Match, "lmiddle",   LVal);
                   "nick"     -> make_val(Match, "lnickname", LVal);
                   "bday"     -> make_val(Match, "lbday",     LVal);
                   "ctry"     -> make_val(Match, "lctry",     LVal);
                   "locality" -> make_val(Match, "llocality", LVal);
                   "email"    -> make_val(Match, "lemail",    LVal);
                   "orgname"  -> make_val(Match, "lorgname",  LVal);
                   "orgunit"  -> make_val(Match, "lorgunit",  LVal);
		   _          -> Match
	       end,
    filter_fields(Ds, NewMatch, LServer);
filter_fields([_ | Ds], Match, LServer) ->
    filter_fields(Ds, Match, LServer).

make_val(Match, Field, Val) ->
    Condition =
	case lists:suffix("*", Val) of
	    true ->
		Val1 = lists:sublist(Val, length(Val) - 1),
		SVal = ejabberd_odbc:escape_like(Val1) ++ "%",
		[Field, " LIKE '", SVal, "'"];
	    _ ->
		SVal = ejabberd_odbc:escape(Val),
		[Field, " = '", SVal, "'"]
	end,
    case Match of
	"" ->
	    Condition;
	_ ->
	    [Match, " and ", Condition]
    end.



%%%%%%%%%%%%%%%%%%%%%%%%%%%%%%%%%%%%%%%%%%%%%%%%%%%%%%%%%%%%%%%%%%%%%%%%%%%%%%%

%set_vcard_t(R, _) ->
%    US = R#vcard.us,
%    User  = US,
%    VCARD = R#vcard.vcard,
%
%    FN       = xml:get_path_s(VCARD, [{elem, "FN"},                     cdata]),
%    Family   = xml:get_path_s(VCARD, [{elem, "N"}, {elem, "FAMILY"},    cdata]),
%    Given    = xml:get_path_s(VCARD, [{elem, "N"}, {elem, "GIVEN"},     cdata]),
%    Middle   = xml:get_path_s(VCARD, [{elem, "N"}, {elem, "MIDDLE"},    cdata]),
%    Nickname = xml:get_path_s(VCARD, [{elem, "NICKNAME"},               cdata]),
%    BDay     = xml:get_path_s(VCARD, [{elem, "BDAY"},                   cdata]),
%    CTRY     = xml:get_path_s(VCARD, [{elem, "ADR"}, {elem, "CTRY"},    cdata]),
%    Locality = xml:get_path_s(VCARD, [{elem, "ADR"}, {elem, "LOCALITY"},cdata]),
%    EMail    = xml:get_path_s(VCARD, [{elem, "EMAIL"},                  cdata]),
%    OrgName  = xml:get_path_s(VCARD, [{elem, "ORG"}, {elem, "ORGNAME"}, cdata]),
%    OrgUnit  = xml:get_path_s(VCARD, [{elem, "ORG"}, {elem, "ORGUNIT"}, cdata]),
%
%    {LUser, _LServer} = US,
%    LFN       = stringprep:tolower(FN),
%    LFamily   = stringprep:tolower(Family),
%    LGiven    = stringprep:tolower(Given),
%    LMiddle   = stringprep:tolower(Middle),
%    LNickname = stringprep:tolower(Nickname),
%    LBDay     = stringprep:tolower(BDay),
%    LCTRY     = stringprep:tolower(CTRY),
%    LLocality = stringprep:tolower(Locality),
%    LEMail    = stringprep:tolower(EMail),
%    LOrgName  = stringprep:tolower(OrgName),
%    LOrgUnit  = stringprep:tolower(OrgUnit),
%
%    if
%	(LUser     == error) or
%	(LFN       == error) or
%	(LFamily   == error) or
%	(LGiven    == error) or
%	(LMiddle   == error) or
%	(LNickname == error) or
%	(LBDay     == error) or
%	(LCTRY     == error) or
%	(LLocality == error) or
%	(LEMail    == error) or
%	(LOrgName  == error) or
%	(LOrgUnit  == error) ->
%	    {error, badarg};
%	true ->
%	    mnesia:write(
%	      #vcard_search{us        = US,
%			    user      = User,     luser      = LUser,
%			    fn        = FN,       lfn        = LFN,
%			    family    = Family,   lfamily    = LFamily,
%			    given     = Given,    lgiven     = LGiven,
%			    middle    = Middle,   lmiddle    = LMiddle,
%			    nickname  = Nickname, lnickname  = LNickname,
%			    bday      = BDay,     lbday      = LBDay,
%			    ctry      = CTRY,     lctry      = LCTRY,
%			    locality  = Locality, llocality  = LLocality,
%			    email     = EMail,    lemail     = LEMail,
%			    orgname   = OrgName,  lorgname   = LOrgName,
%			    orgunit   = OrgUnit,  lorgunit   = LOrgUnit
%			   })
%    end.
%
%
%reindex_vcards() ->
%    F = fun() ->
%		mnesia:foldl(fun set_vcard_t/2, [], vcard)
%	end,
%    mnesia:transaction(F).


remove_user(User, Server) when is_binary(User), is_binary(Server) ->
    LUser = binary_to_list(exmpp_stringprep:nodeprep(User)),
    LServer = binary_to_list(exmpp_stringprep:nameprep(Server)),
    Username = ejabberd_odbc:escape(LUser),
    ejabberd_odbc:sql_transaction(
      LServer,
      [["delete from vcard where username='", Username, "';"],
       ["delete from vcard_search where lusername='", Username, "';"]]).<|MERGE_RESOLUTION|>--- conflicted
+++ resolved
@@ -113,61 +113,6 @@
 	    Acc
      end.
 
-<<<<<<< HEAD
-process_local_iq(_From, _To, #iq{type = Type, lang = Lang, sub_el = SubEl} = IQ) ->
-    case Type of
-	set ->
-	    IQ#iq{type = error, sub_el = [SubEl, ?ERR_NOT_ALLOWED]};
-	get ->
-	    IQ#iq{type = result,
-		  sub_el = [{xmlelement, "vCard",
-			     [{"xmlns", ?NS_VCARD}],
-			     [{xmlelement, "FN", [],
-			       [{xmlcdata, "ejabberd"}]},
-			      {xmlelement, "URL", [],
-			       [{xmlcdata, ?EJABBERD_URI}]},
-			      {xmlelement, "DESC", [],
-			       [{xmlcdata,
-				 translate:translate(
-				   Lang,
-				   "Erlang Jabber Server") ++
-				   "\nCopyright (c) 2002-2009 ProcessOne"}]},
-			      {xmlelement, "BDAY", [],
-			       [{xmlcdata, "2002-11-16"}]}
-			     ]}]}
-    end.
-
-
-process_sm_iq(From, To, #iq{type = Type, sub_el = SubEl} = IQ) ->
-    case Type of
-	set ->
-	    #jid{user = User, lserver = LServer} = From,
-	    case lists:member(LServer, ?MYHOSTS) of
-		true ->
-		    set_vcard(User, LServer, SubEl),
-		    IQ#iq{type = result, sub_el = []};
-		false ->
-		    IQ#iq{type = error, sub_el = [SubEl, ?ERR_NOT_ALLOWED]}
-	    end;
-	get ->
-	    #jid{luser = LUser, lserver = LServer} = To,
-	    Username = ejabberd_odbc:escape(LUser),
-	    case catch odbc_queries:get_vcard(LServer, Username) of
-		{selected, ["vcard"], [{SVCARD}]} ->
-		    case xml_stream:parse_element(SVCARD) of
-			{error, _Reason} ->
-			    IQ#iq{type = error,
-				  sub_el = [SubEl, ?ERR_SERVICE_UNAVAILABLE]};
-			VCARD ->
-			    IQ#iq{type = result, sub_el = [VCARD]}
-		    end;
-		{selected, ["vcard"], []} ->
-		    IQ#iq{type = result, sub_el = []};
-		_ ->
-		    IQ#iq{type = error,
-			  sub_el = [SubEl, ?ERR_INTERNAL_SERVER_ERROR]}
-	    end
-=======
 process_local_iq(_From, _To, #iq{type = get, lang = Lang} = IQ_Rec) ->
     Result = #xmlel{ns = ?NS_VCARD, name = 'vCard', children = [
 	exmpp_xml:set_cdata(#xmlel{ns = ?NS_VCARD, name = 'FN'},
@@ -215,7 +160,6 @@
             exmpp_iq:result(IQ_Rec);
         false ->
             exmpp_iq:error(IQ_Rec, 'not-allowed')
->>>>>>> cd09381e
     end.
 
 set_vcard(User, LServer, VCARD) ->
@@ -250,71 +194,6 @@
 		    EMail1
 	    end,
 
-<<<<<<< HEAD
-    LUser     = jlib:nodeprep(User),
-    LFN       = stringprep:tolower(FN),
-    LFamily   = stringprep:tolower(Family),
-    LGiven    = stringprep:tolower(Given),
-    LMiddle   = stringprep:tolower(Middle),
-    LNickname = stringprep:tolower(Nickname),
-    LBDay     = stringprep:tolower(BDay),
-    LCTRY     = stringprep:tolower(CTRY),
-    LLocality = stringprep:tolower(Locality),
-    LEMail    = stringprep:tolower(EMail),
-    LOrgName  = stringprep:tolower(OrgName),
-    LOrgUnit  = stringprep:tolower(OrgUnit),
-
-    if
-	(LUser     == error) or
-	(LFN       == error) or
-	(LFamily   == error) or
-	(LGiven    == error) or
-	(LMiddle   == error) or
-	(LNickname == error) or
-	(LBDay     == error) or
-	(LCTRY     == error) or
-	(LLocality == error) or
-	(LEMail    == error) or
-	(LOrgName  == error) or
-	(LOrgUnit  == error) ->
-	    {error, badarg};
-	true ->
-	    Username = ejabberd_odbc:escape(User),
-	    LUsername = ejabberd_odbc:escape(LUser),
-	    SVCARD = ejabberd_odbc:escape(
-		       lists:flatten(xml:element_to_string(VCARD))),
-
-	    SFN = ejabberd_odbc:escape(FN),
-	    SLFN = ejabberd_odbc:escape(LFN),
-	    SFamily = ejabberd_odbc:escape(Family),
-	    SLFamily = ejabberd_odbc:escape(LFamily),
-	    SGiven = ejabberd_odbc:escape(Given),
-	    SLGiven = ejabberd_odbc:escape(LGiven),
-	    SMiddle = ejabberd_odbc:escape(Middle),
-	    SLMiddle = ejabberd_odbc:escape(LMiddle),
-	    SNickname = ejabberd_odbc:escape(Nickname),
-	    SLNickname = ejabberd_odbc:escape(LNickname),
-	    SBDay = ejabberd_odbc:escape(BDay),
-	    SLBDay = ejabberd_odbc:escape(LBDay),
-	    SCTRY = ejabberd_odbc:escape(CTRY),
-	    SLCTRY = ejabberd_odbc:escape(LCTRY),
-	    SLocality = ejabberd_odbc:escape(Locality),
-	    SLLocality = ejabberd_odbc:escape(LLocality),
-	    SEMail = ejabberd_odbc:escape(EMail),
-	    SLEMail = ejabberd_odbc:escape(LEMail),
-	    SOrgName = ejabberd_odbc:escape(OrgName),
-	    SLOrgName = ejabberd_odbc:escape(LOrgName),
-	    SOrgUnit = ejabberd_odbc:escape(OrgUnit),
-	    SLOrgUnit = ejabberd_odbc:escape(LOrgUnit),
-
-	    odbc_queries:set_vcard(LServer, LUsername, SBDay, SCTRY, SEMail,
-				   SFN, SFamily, SGiven, SLBDay, SLCTRY,
-				   SLEMail, SLFN, SLFamily, SLGiven,
-				   SLLocality, SLMiddle, SLNickname,
-				   SLOrgName, SLOrgUnit, SLocality,
-				   SMiddle, SNickname, SOrgName,
-				   SOrgUnit, SVCARD, Username)
-=======
     try
 	LUser     = exmpp_stringprep:nodeprep(User),
 	LFN       = exmpp_stringprep:to_lower(FN),
@@ -366,7 +245,6 @@
     catch
 	_ ->
 	    {error, badarg}
->>>>>>> cd09381e
     end.
 
 -define(TLFIELD(Type, Label, Var),
@@ -411,114 +289,6 @@
 	    Err = exmpp_stanza:reply_with_error(Packet, 'service-unavailable'),
 	    ejabberd_router:route(To, From, Err);
 	true ->
-<<<<<<< HEAD
-	    IQ = jlib:iq_query_info(Packet),
-	    case IQ of
-		#iq{type = Type, xmlns = ?NS_SEARCH, lang = Lang, sub_el = SubEl} ->
-		    case Type of
-			set ->
-			    XDataEl = find_xdata_el(SubEl),
-			    case XDataEl of
-				false ->
-				    Err = jlib:make_error_reply(
-					    Packet, ?ERR_BAD_REQUEST),
-				    ejabberd_router:route(To, From, Err);
-				_ ->
-				    XData = jlib:parse_xdata_submit(XDataEl),
-				    case XData of
-					invalid ->
-					    Err = jlib:make_error_reply(
-						    Packet,
-						    ?ERR_BAD_REQUEST),
-					    ejabberd_router:route(To, From,
-								  Err);
-					_ ->
-					    ResIQ =
-						IQ#iq{
-						  type = result,
-						  sub_el =
-						  [{xmlelement,
-						    "query",
-						    [{"xmlns", ?NS_SEARCH}],
-						    [{xmlelement, "x",
-						      [{"xmlns", ?NS_XDATA},
-						       {"type", "result"}],
-						      search_result(Lang, To, ServerHost, XData)
-						     }]}]},
-					    ejabberd_router:route(
-					      To, From, jlib:iq_to_xml(ResIQ))
-				    end
-			    end;
-			get ->
-			    ResIQ = IQ#iq{type = result,
-					  sub_el = [{xmlelement,
-						     "query",
-						     [{"xmlns", ?NS_SEARCH}],
-						     ?FORM(To)
-						    }]},
-			    ejabberd_router:route(To,
-						  From,
-						  jlib:iq_to_xml(ResIQ))
-		    end;
-		#iq{type = Type, xmlns = ?NS_DISCO_INFO, lang = Lang} ->
-		    case Type of
-			set ->
-			    Err = jlib:make_error_reply(
-				    Packet, ?ERR_NOT_ALLOWED),
-			    ejabberd_router:route(To, From, Err);
-			get ->
-			    Info = ejabberd_hooks:run_fold(
-				     disco_info, ServerHost, [],
-				     [ServerHost, ?MODULE, "", ""]),
-			    ResIQ =
-				IQ#iq{type = result,
-				      sub_el = [{xmlelement,
-						 "query",
-						 [{"xmlns", ?NS_DISCO_INFO}],
-						 [{xmlelement, "identity",
-						   [{"category", "directory"},
-						    {"type", "user"},
-						    {"name",
-						     translate:translate(Lang, "vCard User Search")}],
-						   []},
-						  {xmlelement, "feature",
-						   [{"var", ?NS_SEARCH}], []},
-						  {xmlelement, "feature",
-						   [{"var", ?NS_VCARD}], []}
-						 ] ++ Info
-						}]},
-			    ejabberd_router:route(To,
-						  From,
-						  jlib:iq_to_xml(ResIQ))
-		    end;
-		#iq{type = Type, xmlns = ?NS_DISCO_ITEMS} ->
-		    case Type of
-			set ->
-			    Err = jlib:make_error_reply(
-				    Packet, ?ERR_NOT_ALLOWED),
-			    ejabberd_router:route(To, From, Err);
-			get ->
-			    ResIQ =
-				IQ#iq{type = result,
-				      sub_el = [{xmlelement,
-						 "query",
-						 [{"xmlns", ?NS_DISCO_ITEMS}],
-						 []}]},
-			    ejabberd_router:route(To,
-						  From,
-						  jlib:iq_to_xml(ResIQ))
-		    end;
-		#iq{type = get, xmlns = ?NS_VCARD, lang = Lang} ->
-		    ResIQ =
-			IQ#iq{type = result,
-			      sub_el = [{xmlelement,
-					 "vCard",
-					 [{"xmlns", ?NS_VCARD}],
-					 iq_get_vcard(Lang)}]},
-		    ejabberd_router:route(To,
-					  From,
-					  jlib:iq_to_xml(ResIQ));
-=======
 	    try
 		Request = exmpp_iq:get_request(Packet),
 		Type = exmpp_iq:get_type(Packet),
@@ -607,7 +377,6 @@
 			ejabberd_router:route(To, From, Err)
                 end
             catch
->>>>>>> cd09381e
 		_ ->
 		    Err1 = exmpp_iq:error(Packet, 'service-unavailable'),
 		    ejabberd_router:route(To, From, Err1)
@@ -615,19 +384,6 @@
     end.
 
 iq_get_vcard(Lang) ->
-<<<<<<< HEAD
-    [{xmlelement, "FN", [],
-      [{xmlcdata, "ejabberd/mod_vcard"}]},
-     {xmlelement, "URL", [],
-      [{xmlcdata, ?EJABBERD_URI}]},
-     {xmlelement, "DESC", [],
-      [{xmlcdata, translate:translate(
-		    Lang,
-		    "ejabberd vCard module") ++
-		    "\nCopyright (c) 2003-2009 ProcessOne"}]}].
-
-find_xdata_el({xmlelement, _Name, _Attrs, SubEls}) ->
-=======
     [
       #xmlel{ns = ?NS_SEARCH, name = 'FN', children = [
 	  #xmlcdata{cdata = <<"ejabberd/mod_vcard">>}]},
@@ -640,7 +396,6 @@
     ].
 
 find_xdata_el(#xmlel{children = SubEls}) ->
->>>>>>> cd09381e
     find_xdata_el1(SubEls).
 
 find_xdata_el1([]) ->
