{"Access Configuration","Конфигурация доступа"}.
{"Access Control List Configuration","Конфигурация списков управления доступом"}.
{"Access control lists","Списки управления доступом"}.
{"Access Control Lists","Списки управления доступом"}.
{"Access denied by service policy","Доступ запрещён политикой службы"}.
{"Access rules","Правила доступа"}.
{"Access Rules","Правила доступа"}.
{"Action on user","Действие над пользователем"}.
{"Add Jabber ID","Добавить Jabber ID"}.
{"Add New","Добавить"}.
{"Add User","Добавить пользователя"}.
{"Administration of ","Администрирование "}.
{"Administration","Администрирование"}.
{"Administrator privileges required","Требуются права администратора"}.
{"A friendly name for the node","Легко запоминаемое имя для узла"}.
{"All activity","Вся статистика"}.
<<<<<<< HEAD
{"Allow this Jabber ID to subscribe to this pubsub node?","Разрешить этому Jabber ID подписаться на данный узел?"}.
{"Allow users to change the subject","Разрешить пользователям изменять тему"}.
=======
{"Allow this Jabber ID to subscribe to this pubsub node?","Разрешить этому JID подписаться на данный узел?"}.
{"Allow users to change subject","Разрешить пользователям изменять тему"}.
>>>>>>> cd09381e
{"Allow users to query other users","Разрешить iq-запросы к пользователям"}.
{"Allow users to send invites","Разрешить пользователям посылать приглашения"}.
{"Allow users to send private messages","Разрешить приватные сообщения"}.
{"Allow visitors to change nickname","Разрешить посетителям изменять псевдоним"}.
{"Allow visitors to send status text in presence updates","Разрешить посетителям вставлять текcт статуса в сообщения о присутствии"}.
{"All Users","Все пользователи"}.
{"Announcements","Объявления"}.
{"anyone","всем участникам"}.
<<<<<<< HEAD
{"A password is required to enter this room","Чтобы войти в эту конференцию, нужен пароль"}.
=======
>>>>>>> cd09381e
{"April","апреля"}.
{"August","августа"}.
{"Backup Management","Управление резервным копированием"}.
{"Backup of ","Резервное копирование "}.
{"Backup to File at ","Резервное копирование в файл на "}.
{"Backup","Резервное копирование"}.
{"Bad format","Неправильный формат"}.
{"Birthday","День рождения"}.
{"Change Password","Сменить пароль"}.
{"Change User Password","Изменить пароль пользователя"}.
{"Chatroom configuration modified","Конфигурация комнаты изменилась"}.
{"Chatrooms","Комнаты"}.
{"Choose a username and password to register with this server","Выберите имя пользователя и пароль для регистрации на этом сервере"}.
{"Choose modules to stop","Выберите модули, которые следует остановить"}.
{"Choose storage type of tables","Выберите тип хранения таблиц"}.
{"Choose whether to approve this entity's subscription.","Решите: предоставить ли подписку этому объекту."}.
{"City","Город"}.
{"Commands","Команды"}.
{"Conference room does not exist","Конференция не существует"}.
<<<<<<< HEAD
{"Configuration of room ~s","Конфигурация комнаты ~s"}.
{"Configuration","Конфигурация"}.
{"Connected Resources:","Подключённые ресурсы:"}.
{"Connections parameters","Параметры соединения"}.
=======
{"Configuration for ","Конфигурация "}.
{"Configuration","Конфигурация"}.
{"Connected Resources:","Подключённые ресурсы:"}.
>>>>>>> cd09381e
{"Country","Страна"}.
{"CPU Time:","Процессорное время:"}.
{"Database Tables at ","Таблицы базы данных на "}.
{"Database Tables Configuration at ","Конфигурация таблиц базы данных на "}.
{"Database","База данных"}.
{"December","декабря"}.
{"Default users as participants","Сделать пользователей участниками по умолчанию"}.
{"Delete message of the day on all hosts","Удалить сообщение дня со всех виртуальных серверов"}.
{"Delete message of the day","Удалить сообщение дня"}.
{"Delete Selected","Удалить выделенные"}.
{"Delete User","Удалить пользователя"}.
{"Delete","Удалить"}.
{"Deliver event notifications","Доставлять уведомления о событиях"}.
{"Deliver payloads with event notifications","Доставлять вместе с уведомлениями o публикациях сами публикации"}.
{"Description:","Описание:"}.
{"Disc only copy","только диск"}.
{"Displayed Groups:","Видимые группы:"}.
{"Dump Backup to Text File at ","Копирование в текстовый файл на "}.
{"Dump to Text File","Копирование в текстовый файл"}.
{"Edit Properties","Изменить параметры"}.
{"ejabberd IRC module","ejabberd IRC модуль"}.
{"ejabberd MUC module","ejabberd MUC модуль"}.
{"ejabberd Publish-Subscribe module","Модуль ejabberd Публикации-Подписки"}.
{"ejabberd SOCKS5 Bytestreams module","ejabberd SOCKS5 Bytestreams модуль"}.
{"ejabberd vCard module","ejabberd vCard модуль"}.
{"ejabberd virtual hosts","Виртуальные хосты ejabberd"}.
{"ejabberd Web Admin","Web-интерфейс администрирования ejabberd"}.
<<<<<<< HEAD
{"Elements","Элементы"}.
{"Email","Электронная почта"}.
{"Enable logging","Включить журналирование"}.
{"Encoding for server ~b","Кодировка сервера ~b"}.
=======
{"Email","Электронная почта"}.
{"Enable logging","Включить журналирование"}.
{"Encodings","Кодировки"}.
>>>>>>> cd09381e
{"End User Session","Завершить сеанс пользователя"}.
{"Enter list of {Module, [Options]}","Введите список вида {Module, [Options]}"}.
{"Enter nickname you want to register","Введите псевдоним, который Вы хотели бы зарегистрировать"}.
{"Enter path to backup file","Введите путь к резервному файлу"}.
{"Enter path to jabberd14 spool dir","Введите путь к директории спула jabberd14"}.
{"Enter path to jabberd14 spool file","Введите путь к файлу из спула jabberd14"}.
{"Enter path to text file","Введите путь к текстовому файлу"}.
<<<<<<< HEAD
{"Enter the text you see","Введите увиденный текст"}.
{"Enter username and encodings you wish to use for connecting to IRC servers.  Press 'Next' to get more fields to fill in.  Press 'Complete' to save settings.","Введите имя пользователя и кодировки, которые будут использоваться при подключении к IRC-серверам. Нажмите 'Далее' для получения дополнительных полей для заполнения. Нажмите 'Завершить' для сохранения настроек."}.
{"Enter username, encodings, ports and passwords you wish to use for connecting to IRC servers","Введите имя пользователя, кодировки, порты и пароли, которые будут использоваться при подключении к IRC-серверам"}.
{"Erlang Jabber Server","Erlang Jabber Server"}.
{"Error","Ошибка"}.
{"Example: [{\"irc.lucky.net\", \"koi8-r\", 6667, \"secret\"}, {\"vendetta.fef.net\", \"iso8859-1\", 7000}, {\"irc.sometestserver.net\", \"utf-8\"}].","Пример: [{\"irc.lucky.net\", \"koi8-r\", 6667, \"secret\"}, {\"vendetta.fef.net\", \"iso8859-1\", 7000}, {\"irc.sometestserver.net\", \"utf-8\"}]."}.
{"Export data of all users in the server to PIEFXIS files (XEP-0227):","Экспорт данных всех пользователей сервера в файлы формата PIEFXIS (XEP-0227):"}.
{"Export data of users in a host to PIEFXIS files (XEP-0227):","Экспорт пользовательских данных домена в файлы формата PIEFXIS (XEP-0227):"}.
=======
{"Enter username and encodings you wish to use for connecting to IRC servers","Введите имя пользователя и кодировки, которые будут использоваться при подключении к IRC-серверам"}.
{"Erlang Jabber Server","Erlang Jabber Server"}.
{"Example: [{\"irc.lucky.net\", \"koi8-r\"}, {\"vendetta.fef.net\", \"iso8859-1\"}].","Примеры: [{\"irc.lucky.net\", \"koi8-r\"}, {\"vendetta.fef.net\", \"iso8859-1\"}]."}.
>>>>>>> cd09381e
{"Family Name","Фамилия"}.
{"February","февраля"}.
{"Fill in fields to search for any matching Jabber User","Заполните форму для поиска пользователя Jabber"}.
{"Fill in the form to search for any matching Jabber User (Add * to the end of field to match substring)","Заполните форму для поиска пользователя Jabber (Если добавить * в конец поля, то происходит поиск подстроки)"}.
{"Friday","Пятница"}.
{"From ~s","От ~s"}.
{"From","От кого"}.
{"Full Name","Полное имя"}.
{"Get Number of Online Users","Получить количество подключённых пользователей"}.
{"Get Number of Registered Users","Получить количество зарегистрированных пользователей"}.
{"Get User Last Login Time","Получить время последнего подключения пользователя"}.
{"Get User Password","Получить пароль пользователя"}.
{"Get User Statistics","Получить статистику по пользователю"}.
{"Groups","Группы"}.
{"Group ","Группа "}.
{"has been banned","запретили входить в комнату"}.
{"has been kicked because of an affiliation change","выгнали из комнаты вследствие смены ранга"}.
{"has been kicked because of a system shutdown","выгнали из комнаты из-за останова системы"}.
{"has been kicked because the room has been changed to members-only","выгнали из комнаты потому что она стала только для членов"}.
{"has been kicked","выгнали из комнаты"}.
{" has set the subject to: "," установил(а) тему: "}.
{"Host","Хост"}.
<<<<<<< HEAD
{"If you want to specify different ports, passwords, encodings for IRC servers, fill this list with values in format '{\"irc server\", \"encoding\", port, \"password\"}'.  By default this service use \"~s\" encoding, port ~p, empty password.","Чтобы указать различные порты, пароли, кодировки для разных серверов IRC, заполните список значениями в формате '{\"сервер IRC\", \"кодировка\", порт, \"пароль\"}'. По умолчанию сервис использует кодировку \"~s\", порт ~p, пустой пароль."}.
{"Import Directory","Импорт из директории"}.
{"Import File","Импорт из файла"}.
{"Import user data from jabberd14 spool file:","Импорт пользовательских данных из буферного файла jabberd14:"}.
{"Import User from File at ","Импорт пользователя из файла на "}.
{"Import users data from a PIEFXIS file (XEP-0227):","Импорт пользовательских данных из файла формата PIEFXIS (XEP-0227):"}.
{"Import users data from jabberd14 spool directory:","Импорт пользовательских данных из буферной директории jabberd14:"}.
=======
{"If you want to specify different encodings for IRC servers, fill this list with values in format '{\"irc server\", \"encoding\"}'.  By default this service use \"~s\" encoding.","Чтобы указать различные кодировки для разных серверов IRC, заполните список значениями в формате '{\"irc server\", \"encoding\"}'. По умолчанию эта служба использует кодировку \"~s\"."}.
{"Import Directory","Импорт из директории"}.
{"Import File","Импорт из файла"}.
{"Import User from File at ","Импорт пользователя из файла на "}.
>>>>>>> cd09381e
{"Import Users from Dir at ","Импорт пользователей из директории на "}.
{"Import Users From jabberd14 Spool Files","Импорт пользователей из спула jabberd14"}.
{"Improper message type","Неправильный тип сообщения"}.
{"Incorrect password","Неправильный пароль"}.
{"Invalid affiliation: ~s","Недопустимый ранг: ~s"}.
{"Invalid role: ~s","Недопустимая роль: ~s"}.
{"IP addresses","IP адреса"}.
<<<<<<< HEAD
{"IP","IP"}.
{"IRC channel (don't put the first #)","Канал IRC (без символа #)"}.
{"IRC server","Сервер IRC"}.
{"IRC settings","Настройки IRC"}.
{"IRC Transport","IRC Транспорт"}.
{"IRC username","Имя пользователя IRC"}.
=======
{"IRC Transport","IRC Транспорт"}.
>>>>>>> cd09381e
{"IRC Username","Имя пользователя IRC"}.
{"is now known as","изменил(а) имя на"}.
{"It is not allowed to send private messages of type \"groupchat\"","Нельзя посылать частные сообщения типа \"groupchat\""}.
{"It is not allowed to send private messages to the conference","Не разрешается посылать частные сообщения прямо в конференцию"}.
{"It is not allowed to send private messages","Запрещено посылать приватные сообщения"}.
{"Jabber ID","Jabber ID"}.
<<<<<<< HEAD
{"Jabber ID ~s is invalid","Jabber ID ~s недопустимый"}.
{"January","января"}.
{"Join IRC channel","Присоединиться к каналу IRC"}.
{"joins the room","вошёл(а) в комнату"}.
{"Join the IRC channel here.","Присоединяйтесь к каналу IRC"}.
{"Join the IRC channel in this Jabber ID: ~s","Присоединиться к каналу IRC с Jabber ID: ~s"}.
=======
{"January","января"}.
{"Jabber ID ~s is invalid","JID ~s недопустимый"}.
{"joins the room","вошёл(а) в комнату"}.
>>>>>>> cd09381e
{"July","июля"}.
{"June","июня"}.
{"Last Activity","Последнее подключение"}.
{"Last login","Время последнего подключения"}.
{"Last month","За последний месяц"}.
{"Last year","За последний год"}.
{"leaves the room","вышел(а) из комнаты"}.
{"Listened Ports at ","Прослушиваемые порты на "}.
{"Listened Ports","Прослушиваемые порты"}.
{"List of modules to start","Список запускаемых модулей"}.
{"Low level update script","Низкоуровневый сценарий обновления"}.
{"Make participants list public","Сделать список участников видимым всем"}.
<<<<<<< HEAD
{"Make room captcha protected","Сделать комнату защищённой капчей"}.
=======
>>>>>>> cd09381e
{"Make room members-only","Комната только для зарегистрированных участников"}.
{"Make room moderated","Сделать комнату модерируемой"}.
{"Make room password protected","Сделать комнату защищённой паролем"}.
{"Make room persistent","Сделать комнату постоянной"}.
{"Make room public searchable","Сделать комнату видимой всем"}.
{"March","марта"}.
{"Maximum Number of Occupants","Максимальное количество участников"}.
{"Max # of items to persist","Максимальное число сохраняемых публикаций"}.
{"Max payload size in bytes","Максимальный размер полезной нагрузки в байтах"}.
{"May","мая"}.
<<<<<<< HEAD
{"Membership is required to enter this room","В эту конференцию могут входить только её члены"}.
=======
{"Membership required to enter this room","В эту конференцию могут входить только её члены"}.
>>>>>>> cd09381e
{"Members:","Члены:"}.
{"Memory","Память"}.
{"Message body","Тело сообщения"}.
{"Middle Name","Отчество"}.
{"Moderator privileges required","Требуются права модератора"}.
{"moderators only","только модераторам"}.
<<<<<<< HEAD
{"Modified modules","Изменённые модули"}.
=======
>>>>>>> cd09381e
{"Modules at ","Модули на "}.
{"Modules","Модули"}.
{"Module","Модуль"}.
{"Monday","Понедельник"}.
{"Name:","Название:"}.
{"Name","Название"}.
{"Never","Никогда"}.
<<<<<<< HEAD
=======
{"Nickname is already in use by another occupant","Псевдоним занят кем-то из присутствующих"}.
{"Nickname is registered by another person","Псевдоним зарегистрирован кем-то другим"}.
>>>>>>> cd09381e
{"Nickname Registration at ","Регистрация псевдонима на "}.
{"Nickname ~s does not exist in the room","Псевдоним ~s в комнате отсутствует"}.
{"Nickname","Псевдоним"}.
{"No body provided for announce message","Тело объявления не должно быть пустым"}.
{"No Data","Нет данных"}.
{"Node ID","ID узла"}.
{"Node not found","Узел не найден"}.
{"Nodes","Узлы"}.
{"Node ","Узел "}.
{"No limit","Не ограничено"}.
{"None","Нет"}.
{"No resource provided","Не указан ресурс"}.
<<<<<<< HEAD
{"Not Found","Не Найдено"}.
=======
>>>>>>> cd09381e
{"Notify subscribers when items are removed from the node","Уведомлять подписчиков об удалении публикаций из сборника"}.
{"Notify subscribers when the node configuration changes","Уведомлять подписчиков об изменении конфигурации сборника"}.
{"Notify subscribers when the node is deleted","Уведомлять подписчиков об удалении сборника"}.
{"November","ноября"}.
{"Number of occupants","Число присутствующих"}.
{"Number of online users","Количество подключённых пользователей"}.
{"Number of registered users","Количество зарегистрированных пользователей"}.
{"October","октября"}.
{"Offline Messages:","Офлайновые сообщения:"}.
{"Offline Messages","Офлайновые сообщения"}.
{"OK","Продолжить"}.
{"Online Users:","Подключённые пользователи:"}.
{"Online Users","Подключённые пользователи"}.
{"Online","Подключён"}.
{"Only deliver notifications to available users","Доставлять уведомления только доступным пользователям"}.
<<<<<<< HEAD
{"Only moderators and participants are allowed to change the subject in this room","Только модераторы и участники могут изменять тему в этой комнате"}.
{"Only moderators are allowed to change the subject in this room","Только модераторы могут изменять тему в этой комнате"}.
=======
{"Only moderators and participants are allowed to change subject in this room","Только модераторы и участники могут изменять тему в этой комнате"}.
{"Only moderators are allowed to change subject in this room","Только модераторы могут изменять тему в этой комнате"}.
>>>>>>> cd09381e
{"Only occupants are allowed to send messages to the conference","Только присутствующим разрешается посылать сообщения в конференцию"}.
{"Only occupants are allowed to send queries to the conference","Только присутствующим разрешается посылать запросы в конференцию"}.
{"Only service administrators are allowed to send service messages","Только администратор службы может посылать служебные сообщения"}.
{"Options","Параметры"}.
{"Organization Name","Название организации"}.
{"Organization Unit","Отдел организации"}.
{"Outgoing s2s Connections:","Исходящие s2s-серверы:"}.
{"Outgoing s2s Connections","Исходящие s2s-соединения"}.
{"Outgoing s2s Servers:","Исходящие s2s-серверы:"}.
{"Owner privileges required","Требуются права владельца"}.
{"Packet","Пакет"}.
<<<<<<< HEAD
{"Password ~b","Пароль ~b"}.
=======
{"Password required to enter this room","Чтобы войти в эту конференцию, нужен пароль"}.
>>>>>>> cd09381e
{"Password Verification","Проверка пароля"}.
{"Password:","Пароль:"}.
{"Password","Пароль"}.
{"Path to Dir","Путь к директории"}.
{"Path to File","Путь к файлу"}.
{"Pending","Ожидание"}.
{"Period: ","Период"}.
{"Persist items to storage","Сохранять публикации в хранилище"}.
{"Ping","Пинг"}.
<<<<<<< HEAD
{"Please note that these options will only backup the builtin Mnesia database. If you are using the ODBC module, you also need to backup your SQL database separately.","Заметьте, что здесь производится резервное копирование только встроенной базы данных Mnesia. Если Вы также используете другое хранилище данных (например с помощью модуля ODBC), то его резервное копирование следует осуществлять отдельно."}.
{"Pong","Понг"}.
{"Port ~b","Порт ~b"}.
{"Port","Порт"}.
{"Present real Jabber IDs to","Сделать реальные Jabber ID участников видимыми"}.
{"private, ","приватная, "}.
{"Protocol","Протокол"}.
=======
{"Pong","Понг"}.
{"Port","Порт"}.
{"Present real Jabber IDs to","Сделать реальные JID участников видимыми"}.
{"private, ","приватная, "}.
>>>>>>> cd09381e
{"Publish-Subscribe","Публикация-Подписка"}.
{"PubSub subscriber request","Запрос подписчика PubSub"}.
{"Queries to the conference members are not allowed in this room","Запросы к пользователям в этой конференции запрещены"}.
{"RAM and disc copy","ОЗУ и диск"}.
{"RAM copy","ОЗУ"}.
<<<<<<< HEAD
=======
{"(Raw)","(Необработанный формат)"}.
>>>>>>> cd09381e
{"Raw","Необработанный формат"}.
{"Really delete message of the day?","Действительно удалить сообщение дня?"}.
{"Recipient is not in the conference room","Адресата нет в конференции"}.
{"Registered Users:","Зарегистрированные пользователи:"}.
{"Registered Users","Зарегистрированные пользователи"}.
{"Registration in mod_irc for ","Регистрация в mod_irc для "}.
<<<<<<< HEAD
{"Remote copy","не хранится локально"}.
{"Remove All Offline Messages","Удалить все офлайновые сообщения"}.
=======
{"Remark that these options will only backup the builtin Mnesia database. If you are using the ODBC module, you also need to backup your SQL database separately.","Заметьте, что здесь производится резервное копирование только встроенной базы данных Mnesia. Если Вы также используете другое хранилище данных (например с помощью модуля ODBC), то его резервное копирование следует осуществлять отдельно."}.
{"Remote copy","не хранится локально"}.
>>>>>>> cd09381e
{"Remove User","Удалить пользователя"}.
{"Remove","Удалить"}.
{"Replaced by new connection","Заменено новым соединением"}.
{"Resources","Ресурсы"}.
{"Restart Service","Перезапустить службу"}.
{"Restart","Перезапустить"}.
{"Restore Backup from File at ","Восстановление из резервной копии на "}.
{"Restore binary backup after next ejabberd restart (requires less memory):","Восстановить из бинарной резервной копии при следующем запуске (требует меньше памяти):"}.
{"Restore binary backup immediately:","Восстановить из бинарной резервной копии немедленно:"}.
{"Restore plain text backup immediately:","Восстановить из текстовой резервной копии немедленно:"}.
{"Restore","Восстановление из резервной копии"}.
{"Room Configuration","Конфигурация комнаты"}.
{"Room creation is denied by service policy","Cоздавать конференцию запрещено политикой службы"}.
<<<<<<< HEAD
{"Room description","Описание комнаты"}.
{"Room Occupants","Участники комнаты"}.
=======
>>>>>>> cd09381e
{"Room title","Название комнаты"}.
{"Roster groups allowed to subscribe","Группы списка контактов, которым разрешена подписка"}.
{"Roster of ","Ростер пользователя "}.
{"Roster size","Размер списка контактов"}.
{"Roster","Ростер"}.
{"RPC Call Error","Ошибка вызова RPC"}.
{"Running Nodes","Работающие узлы"}.
{"~s access rule configuration","Конфигурация правила доступа ~s"}.
{"Saturday","Суббота"}.
{"Script check","Проверка сценария"}.
{"Search Results for ","Результаты поиска в "}.
{"Search users in ","Поиск пользователей в "}.
{"Send announcement to all online users on all hosts","Разослать объявление всем подключённым пользователям на всех виртуальных серверах"}.
{"Send announcement to all online users","Разослать объявление всем подключённым пользователям"}.
{"Send announcement to all users on all hosts","Разослать объявление всем пользователям на всех виртуальных серверах"}.
{"Send announcement to all users","Разослать объявление всем пользователям"}.
{"September","сентября"}.
<<<<<<< HEAD
{"Server ~b","Сервер ~b"}.
=======
>>>>>>> cd09381e
{"Set message of the day and send to online users","Установить сообщение дня и разослать его подключённым пользователям"}.
{"Set message of the day on all hosts and send to online users","Установить сообщение дня на всех виртуальных серверах и разослать его подключённым пользователям"}.
{"Shared Roster Groups","Группы общих контактов"}.
{"Show Integral Table","Показать интегральную таблицу"}.
{"Show Ordinary Table","Показать обычную таблицу"}.
{"Shut Down Service","Остановить службу"}.
{"~s invites you to the room ~s","~s приглашает вас в комнату ~s"}.
<<<<<<< HEAD
=======
{"Size","Размер"}.
{"Specified nickname is already registered","Указанный псевдоним уже зарегистрирован"}.
>>>>>>> cd09381e
{"Specify the access model","Укажите механизм управления доступом"}.
{"Specify the publisher model","Условия публикации"}.
{"~s's Offline Messages Queue","Oчередь офлайновых сообщений ~s"}.
{"Start Modules at ","Запуск модулей на "}.
{"Start Modules","Запуск модулей"}.
{"Start","Запустить"}.
{"Statistics of ~p","статистика узла ~p"}.
{"Statistics","Статистика"}.
{"Stop Modules at ","Остановка модулей на "}.
{"Stop Modules","Остановка модулей"}.
{"Stopped Nodes","Остановленные узлы"}.
{"Stop","Остановить"}.
{"Storage Type","Тип таблицы"}.
{"Store binary backup:","Сохранить бинарную резервную копию:"}.
{"Store plain text backup:","Сохранить текстовую резервную копию:"}.
{"Subject","Тема"}.
{"Submitted","Отправлено"}.
{"Submit","Отправить"}.
{"Subscriber Address","Адрес подписчика"}.
{"Subscription","Подписка"}.
{"Sunday","Воскресенье"}.
<<<<<<< HEAD
{"That nickname is already in use by another occupant","Этот псевдоним уже знят другим участником"}.
{"That nickname is registered by another person","Этот псевдоним зарегистрирован кем-то другим"}.
{"The captcha is valid.","Проверка капчи прошла успешно."}.
{"The collections with which a node is affiliated","Имя коллекции, в которую входит узел"}.
=======
>>>>>>> cd09381e
{"the password is","пароль:"}.
{"This participant is kicked from the room because he sent an error message to another participant","Этого участника выгнали из комнаты за то, что он послал сообщение об ошибке другому участнику"}.
{"This participant is kicked from the room because he sent an error message","Этого участника выгнали из комнаты за то, что он послал сообщение об ошибке"}.
{"This participant is kicked from the room because he sent an error presence","Этого участника выгнали из комнаты за то, что он послал присутствие с ошибкой"}.
{"This room is not anonymous","Эта комната не анонимная"}.
{"Thursday","Четверг"}.
{"Time delay","По истечение"}.
{"Time","Время"}.
{"To ~s","К ~s"}.
{"To","Кому"}.
{"Traffic rate limit is exceeded","Превышен лимит скорости посылки информации"}.
{"Transactions Aborted:","Транзакции отмененные:"}.
{"Transactions Committed:","Транзакции завершенные:"}.
{"Transactions Logged:","Транзакции запротоколированные:"}.
{"Transactions Restarted:","Транзакции перезапущенные:"}.
{"Tuesday","Вторник"}.
<<<<<<< HEAD
{"Unable to generate a captcha","Не получилось создать капчу"}.
{"Unauthorized","Не авторизован"}.
=======
{"Updated modules","Обновлённые модули"}.
>>>>>>> cd09381e
{"Update message of the day (don't send)","Обновить сообщение дня (не рассылать)"}.
{"Update message of the day on all hosts (don't send)","Обновить сообщение дня на всех виртуальных серверах (не рассылать)"}.
{"Update plan","План обновления"}.
{"Update script","Сценарий обновления"}.
{"Update","Обновить"}.
{"Update ","Обновление "}.
{"Uptime:","Время работы:"}.
{"Use of STARTTLS required","Вы обязаны использовать STARTTLS"}.
{"User Management","Управление пользователями"}.
<<<<<<< HEAD
{"Users are not allowed to register accounts so quickly","Пользователи не могут регистрировать учётные записи так быстро"}.
=======
{"Users are not allowed to register accounts so fast","Пользователи не могут регистрировать учётные записи так быстро"}.
>>>>>>> cd09381e
{"Users Last Activity","Статистика последнего подключения пользователей"}.
{"Users","Пользователи"}.
{"User ","Пользователь "}.
{"User","Пользователь"}.
{"Validate","Утвердить"}.
{"vCard User Search","Поиск пользователей по vCard"}.
<<<<<<< HEAD
=======
{"Virtual Hosts","Виртуальные хосты"}.
>>>>>>> cd09381e
{"Visitors are not allowed to change their nicknames in this room","Посетителям запрещено изменять свои псевдонимы в этой комнате"}.
{"Visitors are not allowed to send messages to all occupants","Посетителям не разрешается посылать сообщения всем присутствующим"}.
{"Wednesday","Среда"}.
{"When to send the last published item","Когда посылать последний опубликованный элемент"}.
{"Whether to allow subscriptions","Разрешить подписку"}.
{"You have been banned from this room","Вам запрещено входить в эту конференцию"}.
{"You must fill in field \"Nickname\" in the form","Вы должны заполнить поле \"Псевдоним\" в форме"}.
{"You need an x:data capable client to configure mod_irc settings","Чтобы настроить параметры mod_irc, требуется x:data-совместимый клиент"}.
{"You need an x:data capable client to configure room","Чтобы сконфигурировать комнату, требуется x:data-совместимый клиент"}.
{"You need an x:data capable client to register nickname","Чтобы зарегистрировать псевдоним, требуется x:data-совместимый клиент"}.
{"You need an x:data capable client to search","Чтобы воспользоваться поиском, требуется x:data-совместимый клиент"}.
<<<<<<< HEAD
{"Your contact offline message queue is full. The message has been discarded.","Очередь недоставленных сообщений Вашего адресата переполнена. Сообщение не было сохранено."}.
{"Your messages to ~s are being blocked. To unblock them, visit ~s","Ваши сообщения к ~s блокируются. Для снятия блокировки перейдите по ссылке ~s"}.
=======
{"Your contact offline message queue is full. The message has been discarded.","Очередь недоставленных сообщений Вашего адресата переполнена. Сообщение не было сохранено."}.
>>>>>>> cd09381e
<|MERGE_RESOLUTION|>--- conflicted
+++ resolved
@@ -14,13 +14,8 @@
 {"Administrator privileges required","Требуются права администратора"}.
 {"A friendly name for the node","Легко запоминаемое имя для узла"}.
 {"All activity","Вся статистика"}.
-<<<<<<< HEAD
-{"Allow this Jabber ID to subscribe to this pubsub node?","Разрешить этому Jabber ID подписаться на данный узел?"}.
-{"Allow users to change the subject","Разрешить пользователям изменять тему"}.
-=======
 {"Allow this Jabber ID to subscribe to this pubsub node?","Разрешить этому JID подписаться на данный узел?"}.
 {"Allow users to change subject","Разрешить пользователям изменять тему"}.
->>>>>>> cd09381e
 {"Allow users to query other users","Разрешить iq-запросы к пользователям"}.
 {"Allow users to send invites","Разрешить пользователям посылать приглашения"}.
 {"Allow users to send private messages","Разрешить приватные сообщения"}.
@@ -29,10 +24,6 @@
 {"All Users","Все пользователи"}.
 {"Announcements","Объявления"}.
 {"anyone","всем участникам"}.
-<<<<<<< HEAD
-{"A password is required to enter this room","Чтобы войти в эту конференцию, нужен пароль"}.
-=======
->>>>>>> cd09381e
 {"April","апреля"}.
 {"August","августа"}.
 {"Backup Management","Управление резервным копированием"}.
@@ -52,16 +43,9 @@
 {"City","Город"}.
 {"Commands","Команды"}.
 {"Conference room does not exist","Конференция не существует"}.
-<<<<<<< HEAD
-{"Configuration of room ~s","Конфигурация комнаты ~s"}.
-{"Configuration","Конфигурация"}.
-{"Connected Resources:","Подключённые ресурсы:"}.
-{"Connections parameters","Параметры соединения"}.
-=======
 {"Configuration for ","Конфигурация "}.
 {"Configuration","Конфигурация"}.
 {"Connected Resources:","Подключённые ресурсы:"}.
->>>>>>> cd09381e
 {"Country","Страна"}.
 {"CPU Time:","Процессорное время:"}.
 {"Database Tables at ","Таблицы базы данных на "}.
@@ -89,16 +73,9 @@
 {"ejabberd vCard module","ejabberd vCard модуль"}.
 {"ejabberd virtual hosts","Виртуальные хосты ejabberd"}.
 {"ejabberd Web Admin","Web-интерфейс администрирования ejabberd"}.
-<<<<<<< HEAD
-{"Elements","Элементы"}.
-{"Email","Электронная почта"}.
-{"Enable logging","Включить журналирование"}.
-{"Encoding for server ~b","Кодировка сервера ~b"}.
-=======
 {"Email","Электронная почта"}.
 {"Enable logging","Включить журналирование"}.
 {"Encodings","Кодировки"}.
->>>>>>> cd09381e
 {"End User Session","Завершить сеанс пользователя"}.
 {"Enter list of {Module, [Options]}","Введите список вида {Module, [Options]}"}.
 {"Enter nickname you want to register","Введите псевдоним, который Вы хотели бы зарегистрировать"}.
@@ -106,20 +83,9 @@
 {"Enter path to jabberd14 spool dir","Введите путь к директории спула jabberd14"}.
 {"Enter path to jabberd14 spool file","Введите путь к файлу из спула jabberd14"}.
 {"Enter path to text file","Введите путь к текстовому файлу"}.
-<<<<<<< HEAD
-{"Enter the text you see","Введите увиденный текст"}.
-{"Enter username and encodings you wish to use for connecting to IRC servers.  Press 'Next' to get more fields to fill in.  Press 'Complete' to save settings.","Введите имя пользователя и кодировки, которые будут использоваться при подключении к IRC-серверам. Нажмите 'Далее' для получения дополнительных полей для заполнения. Нажмите 'Завершить' для сохранения настроек."}.
-{"Enter username, encodings, ports and passwords you wish to use for connecting to IRC servers","Введите имя пользователя, кодировки, порты и пароли, которые будут использоваться при подключении к IRC-серверам"}.
-{"Erlang Jabber Server","Erlang Jabber Server"}.
-{"Error","Ошибка"}.
-{"Example: [{\"irc.lucky.net\", \"koi8-r\", 6667, \"secret\"}, {\"vendetta.fef.net\", \"iso8859-1\", 7000}, {\"irc.sometestserver.net\", \"utf-8\"}].","Пример: [{\"irc.lucky.net\", \"koi8-r\", 6667, \"secret\"}, {\"vendetta.fef.net\", \"iso8859-1\", 7000}, {\"irc.sometestserver.net\", \"utf-8\"}]."}.
-{"Export data of all users in the server to PIEFXIS files (XEP-0227):","Экспорт данных всех пользователей сервера в файлы формата PIEFXIS (XEP-0227):"}.
-{"Export data of users in a host to PIEFXIS files (XEP-0227):","Экспорт пользовательских данных домена в файлы формата PIEFXIS (XEP-0227):"}.
-=======
 {"Enter username and encodings you wish to use for connecting to IRC servers","Введите имя пользователя и кодировки, которые будут использоваться при подключении к IRC-серверам"}.
 {"Erlang Jabber Server","Erlang Jabber Server"}.
 {"Example: [{\"irc.lucky.net\", \"koi8-r\"}, {\"vendetta.fef.net\", \"iso8859-1\"}].","Примеры: [{\"irc.lucky.net\", \"koi8-r\"}, {\"vendetta.fef.net\", \"iso8859-1\"}]."}.
->>>>>>> cd09381e
 {"Family Name","Фамилия"}.
 {"February","февраля"}.
 {"Fill in fields to search for any matching Jabber User","Заполните форму для поиска пользователя Jabber"}.
@@ -142,20 +108,10 @@
 {"has been kicked","выгнали из комнаты"}.
 {" has set the subject to: "," установил(а) тему: "}.
 {"Host","Хост"}.
-<<<<<<< HEAD
-{"If you want to specify different ports, passwords, encodings for IRC servers, fill this list with values in format '{\"irc server\", \"encoding\", port, \"password\"}'.  By default this service use \"~s\" encoding, port ~p, empty password.","Чтобы указать различные порты, пароли, кодировки для разных серверов IRC, заполните список значениями в формате '{\"сервер IRC\", \"кодировка\", порт, \"пароль\"}'. По умолчанию сервис использует кодировку \"~s\", порт ~p, пустой пароль."}.
-{"Import Directory","Импорт из директории"}.
-{"Import File","Импорт из файла"}.
-{"Import user data from jabberd14 spool file:","Импорт пользовательских данных из буферного файла jabberd14:"}.
-{"Import User from File at ","Импорт пользователя из файла на "}.
-{"Import users data from a PIEFXIS file (XEP-0227):","Импорт пользовательских данных из файла формата PIEFXIS (XEP-0227):"}.
-{"Import users data from jabberd14 spool directory:","Импорт пользовательских данных из буферной директории jabberd14:"}.
-=======
 {"If you want to specify different encodings for IRC servers, fill this list with values in format '{\"irc server\", \"encoding\"}'.  By default this service use \"~s\" encoding.","Чтобы указать различные кодировки для разных серверов IRC, заполните список значениями в формате '{\"irc server\", \"encoding\"}'. По умолчанию эта служба использует кодировку \"~s\"."}.
 {"Import Directory","Импорт из директории"}.
 {"Import File","Импорт из файла"}.
 {"Import User from File at ","Импорт пользователя из файла на "}.
->>>>>>> cd09381e
 {"Import Users from Dir at ","Импорт пользователей из директории на "}.
 {"Import Users From jabberd14 Spool Files","Импорт пользователей из спула jabberd14"}.
 {"Improper message type","Неправильный тип сообщения"}.
@@ -163,34 +119,16 @@
 {"Invalid affiliation: ~s","Недопустимый ранг: ~s"}.
 {"Invalid role: ~s","Недопустимая роль: ~s"}.
 {"IP addresses","IP адреса"}.
-<<<<<<< HEAD
-{"IP","IP"}.
-{"IRC channel (don't put the first #)","Канал IRC (без символа #)"}.
-{"IRC server","Сервер IRC"}.
-{"IRC settings","Настройки IRC"}.
 {"IRC Transport","IRC Транспорт"}.
-{"IRC username","Имя пользователя IRC"}.
-=======
-{"IRC Transport","IRC Транспорт"}.
->>>>>>> cd09381e
 {"IRC Username","Имя пользователя IRC"}.
 {"is now known as","изменил(а) имя на"}.
 {"It is not allowed to send private messages of type \"groupchat\"","Нельзя посылать частные сообщения типа \"groupchat\""}.
 {"It is not allowed to send private messages to the conference","Не разрешается посылать частные сообщения прямо в конференцию"}.
 {"It is not allowed to send private messages","Запрещено посылать приватные сообщения"}.
 {"Jabber ID","Jabber ID"}.
-<<<<<<< HEAD
-{"Jabber ID ~s is invalid","Jabber ID ~s недопустимый"}.
-{"January","января"}.
-{"Join IRC channel","Присоединиться к каналу IRC"}.
-{"joins the room","вошёл(а) в комнату"}.
-{"Join the IRC channel here.","Присоединяйтесь к каналу IRC"}.
-{"Join the IRC channel in this Jabber ID: ~s","Присоединиться к каналу IRC с Jabber ID: ~s"}.
-=======
 {"January","января"}.
 {"Jabber ID ~s is invalid","JID ~s недопустимый"}.
 {"joins the room","вошёл(а) в комнату"}.
->>>>>>> cd09381e
 {"July","июля"}.
 {"June","июня"}.
 {"Last Activity","Последнее подключение"}.
@@ -203,10 +141,6 @@
 {"List of modules to start","Список запускаемых модулей"}.
 {"Low level update script","Низкоуровневый сценарий обновления"}.
 {"Make participants list public","Сделать список участников видимым всем"}.
-<<<<<<< HEAD
-{"Make room captcha protected","Сделать комнату защищённой капчей"}.
-=======
->>>>>>> cd09381e
 {"Make room members-only","Комната только для зарегистрированных участников"}.
 {"Make room moderated","Сделать комнату модерируемой"}.
 {"Make room password protected","Сделать комнату защищённой паролем"}.
@@ -217,21 +151,13 @@
 {"Max # of items to persist","Максимальное число сохраняемых публикаций"}.
 {"Max payload size in bytes","Максимальный размер полезной нагрузки в байтах"}.
 {"May","мая"}.
-<<<<<<< HEAD
-{"Membership is required to enter this room","В эту конференцию могут входить только её члены"}.
-=======
 {"Membership required to enter this room","В эту конференцию могут входить только её члены"}.
->>>>>>> cd09381e
 {"Members:","Члены:"}.
 {"Memory","Память"}.
 {"Message body","Тело сообщения"}.
 {"Middle Name","Отчество"}.
 {"Moderator privileges required","Требуются права модератора"}.
 {"moderators only","только модераторам"}.
-<<<<<<< HEAD
-{"Modified modules","Изменённые модули"}.
-=======
->>>>>>> cd09381e
 {"Modules at ","Модули на "}.
 {"Modules","Модули"}.
 {"Module","Модуль"}.
@@ -239,11 +165,8 @@
 {"Name:","Название:"}.
 {"Name","Название"}.
 {"Never","Никогда"}.
-<<<<<<< HEAD
-=======
 {"Nickname is already in use by another occupant","Псевдоним занят кем-то из присутствующих"}.
 {"Nickname is registered by another person","Псевдоним зарегистрирован кем-то другим"}.
->>>>>>> cd09381e
 {"Nickname Registration at ","Регистрация псевдонима на "}.
 {"Nickname ~s does not exist in the room","Псевдоним ~s в комнате отсутствует"}.
 {"Nickname","Псевдоним"}.
@@ -256,10 +179,6 @@
 {"No limit","Не ограничено"}.
 {"None","Нет"}.
 {"No resource provided","Не указан ресурс"}.
-<<<<<<< HEAD
-{"Not Found","Не Найдено"}.
-=======
->>>>>>> cd09381e
 {"Notify subscribers when items are removed from the node","Уведомлять подписчиков об удалении публикаций из сборника"}.
 {"Notify subscribers when the node configuration changes","Уведомлять подписчиков об изменении конфигурации сборника"}.
 {"Notify subscribers when the node is deleted","Уведомлять подписчиков об удалении сборника"}.
@@ -275,13 +194,8 @@
 {"Online Users","Подключённые пользователи"}.
 {"Online","Подключён"}.
 {"Only deliver notifications to available users","Доставлять уведомления только доступным пользователям"}.
-<<<<<<< HEAD
-{"Only moderators and participants are allowed to change the subject in this room","Только модераторы и участники могут изменять тему в этой комнате"}.
-{"Only moderators are allowed to change the subject in this room","Только модераторы могут изменять тему в этой комнате"}.
-=======
 {"Only moderators and participants are allowed to change subject in this room","Только модераторы и участники могут изменять тему в этой комнате"}.
 {"Only moderators are allowed to change subject in this room","Только модераторы могут изменять тему в этой комнате"}.
->>>>>>> cd09381e
 {"Only occupants are allowed to send messages to the conference","Только присутствующим разрешается посылать сообщения в конференцию"}.
 {"Only occupants are allowed to send queries to the conference","Только присутствующим разрешается посылать запросы в конференцию"}.
 {"Only service administrators are allowed to send service messages","Только администратор службы может посылать служебные сообщения"}.
@@ -293,11 +207,7 @@
 {"Outgoing s2s Servers:","Исходящие s2s-серверы:"}.
 {"Owner privileges required","Требуются права владельца"}.
 {"Packet","Пакет"}.
-<<<<<<< HEAD
-{"Password ~b","Пароль ~b"}.
-=======
 {"Password required to enter this room","Чтобы войти в эту конференцию, нужен пароль"}.
->>>>>>> cd09381e
 {"Password Verification","Проверка пароля"}.
 {"Password:","Пароль:"}.
 {"Password","Пароль"}.
@@ -307,42 +217,24 @@
 {"Period: ","Период"}.
 {"Persist items to storage","Сохранять публикации в хранилище"}.
 {"Ping","Пинг"}.
-<<<<<<< HEAD
-{"Please note that these options will only backup the builtin Mnesia database. If you are using the ODBC module, you also need to backup your SQL database separately.","Заметьте, что здесь производится резервное копирование только встроенной базы данных Mnesia. Если Вы также используете другое хранилище данных (например с помощью модуля ODBC), то его резервное копирование следует осуществлять отдельно."}.
-{"Pong","Понг"}.
-{"Port ~b","Порт ~b"}.
-{"Port","Порт"}.
-{"Present real Jabber IDs to","Сделать реальные Jabber ID участников видимыми"}.
-{"private, ","приватная, "}.
-{"Protocol","Протокол"}.
-=======
 {"Pong","Понг"}.
 {"Port","Порт"}.
 {"Present real Jabber IDs to","Сделать реальные JID участников видимыми"}.
 {"private, ","приватная, "}.
->>>>>>> cd09381e
 {"Publish-Subscribe","Публикация-Подписка"}.
 {"PubSub subscriber request","Запрос подписчика PubSub"}.
 {"Queries to the conference members are not allowed in this room","Запросы к пользователям в этой конференции запрещены"}.
 {"RAM and disc copy","ОЗУ и диск"}.
 {"RAM copy","ОЗУ"}.
-<<<<<<< HEAD
-=======
 {"(Raw)","(Необработанный формат)"}.
->>>>>>> cd09381e
 {"Raw","Необработанный формат"}.
 {"Really delete message of the day?","Действительно удалить сообщение дня?"}.
 {"Recipient is not in the conference room","Адресата нет в конференции"}.
 {"Registered Users:","Зарегистрированные пользователи:"}.
 {"Registered Users","Зарегистрированные пользователи"}.
 {"Registration in mod_irc for ","Регистрация в mod_irc для "}.
-<<<<<<< HEAD
-{"Remote copy","не хранится локально"}.
-{"Remove All Offline Messages","Удалить все офлайновые сообщения"}.
-=======
 {"Remark that these options will only backup the builtin Mnesia database. If you are using the ODBC module, you also need to backup your SQL database separately.","Заметьте, что здесь производится резервное копирование только встроенной базы данных Mnesia. Если Вы также используете другое хранилище данных (например с помощью модуля ODBC), то его резервное копирование следует осуществлять отдельно."}.
 {"Remote copy","не хранится локально"}.
->>>>>>> cd09381e
 {"Remove User","Удалить пользователя"}.
 {"Remove","Удалить"}.
 {"Replaced by new connection","Заменено новым соединением"}.
@@ -356,11 +248,6 @@
 {"Restore","Восстановление из резервной копии"}.
 {"Room Configuration","Конфигурация комнаты"}.
 {"Room creation is denied by service policy","Cоздавать конференцию запрещено политикой службы"}.
-<<<<<<< HEAD
-{"Room description","Описание комнаты"}.
-{"Room Occupants","Участники комнаты"}.
-=======
->>>>>>> cd09381e
 {"Room title","Название комнаты"}.
 {"Roster groups allowed to subscribe","Группы списка контактов, которым разрешена подписка"}.
 {"Roster of ","Ростер пользователя "}.
@@ -378,10 +265,6 @@
 {"Send announcement to all users on all hosts","Разослать объявление всем пользователям на всех виртуальных серверах"}.
 {"Send announcement to all users","Разослать объявление всем пользователям"}.
 {"September","сентября"}.
-<<<<<<< HEAD
-{"Server ~b","Сервер ~b"}.
-=======
->>>>>>> cd09381e
 {"Set message of the day and send to online users","Установить сообщение дня и разослать его подключённым пользователям"}.
 {"Set message of the day on all hosts and send to online users","Установить сообщение дня на всех виртуальных серверах и разослать его подключённым пользователям"}.
 {"Shared Roster Groups","Группы общих контактов"}.
@@ -389,11 +272,8 @@
 {"Show Ordinary Table","Показать обычную таблицу"}.
 {"Shut Down Service","Остановить службу"}.
 {"~s invites you to the room ~s","~s приглашает вас в комнату ~s"}.
-<<<<<<< HEAD
-=======
 {"Size","Размер"}.
 {"Specified nickname is already registered","Указанный псевдоним уже зарегистрирован"}.
->>>>>>> cd09381e
 {"Specify the access model","Укажите механизм управления доступом"}.
 {"Specify the publisher model","Условия публикации"}.
 {"~s's Offline Messages Queue","Oчередь офлайновых сообщений ~s"}.
@@ -415,13 +295,6 @@
 {"Subscriber Address","Адрес подписчика"}.
 {"Subscription","Подписка"}.
 {"Sunday","Воскресенье"}.
-<<<<<<< HEAD
-{"That nickname is already in use by another occupant","Этот псевдоним уже знят другим участником"}.
-{"That nickname is registered by another person","Этот псевдоним зарегистрирован кем-то другим"}.
-{"The captcha is valid.","Проверка капчи прошла успешно."}.
-{"The collections with which a node is affiliated","Имя коллекции, в которую входит узел"}.
-=======
->>>>>>> cd09381e
 {"the password is","пароль:"}.
 {"This participant is kicked from the room because he sent an error message to another participant","Этого участника выгнали из комнаты за то, что он послал сообщение об ошибке другому участнику"}.
 {"This participant is kicked from the room because he sent an error message","Этого участника выгнали из комнаты за то, что он послал сообщение об ошибке"}.
@@ -438,12 +311,7 @@
 {"Transactions Logged:","Транзакции запротоколированные:"}.
 {"Transactions Restarted:","Транзакции перезапущенные:"}.
 {"Tuesday","Вторник"}.
-<<<<<<< HEAD
-{"Unable to generate a captcha","Не получилось создать капчу"}.
-{"Unauthorized","Не авторизован"}.
-=======
 {"Updated modules","Обновлённые модули"}.
->>>>>>> cd09381e
 {"Update message of the day (don't send)","Обновить сообщение дня (не рассылать)"}.
 {"Update message of the day on all hosts (don't send)","Обновить сообщение дня на всех виртуальных серверах (не рассылать)"}.
 {"Update plan","План обновления"}.
@@ -453,21 +321,14 @@
 {"Uptime:","Время работы:"}.
 {"Use of STARTTLS required","Вы обязаны использовать STARTTLS"}.
 {"User Management","Управление пользователями"}.
-<<<<<<< HEAD
-{"Users are not allowed to register accounts so quickly","Пользователи не могут регистрировать учётные записи так быстро"}.
-=======
 {"Users are not allowed to register accounts so fast","Пользователи не могут регистрировать учётные записи так быстро"}.
->>>>>>> cd09381e
 {"Users Last Activity","Статистика последнего подключения пользователей"}.
 {"Users","Пользователи"}.
 {"User ","Пользователь "}.
 {"User","Пользователь"}.
 {"Validate","Утвердить"}.
 {"vCard User Search","Поиск пользователей по vCard"}.
-<<<<<<< HEAD
-=======
 {"Virtual Hosts","Виртуальные хосты"}.
->>>>>>> cd09381e
 {"Visitors are not allowed to change their nicknames in this room","Посетителям запрещено изменять свои псевдонимы в этой комнате"}.
 {"Visitors are not allowed to send messages to all occupants","Посетителям не разрешается посылать сообщения всем присутствующим"}.
 {"Wednesday","Среда"}.
@@ -479,9 +340,4 @@
 {"You need an x:data capable client to configure room","Чтобы сконфигурировать комнату, требуется x:data-совместимый клиент"}.
 {"You need an x:data capable client to register nickname","Чтобы зарегистрировать псевдоним, требуется x:data-совместимый клиент"}.
 {"You need an x:data capable client to search","Чтобы воспользоваться поиском, требуется x:data-совместимый клиент"}.
-<<<<<<< HEAD
-{"Your contact offline message queue is full. The message has been discarded.","Очередь недоставленных сообщений Вашего адресата переполнена. Сообщение не было сохранено."}.
-{"Your messages to ~s are being blocked. To unblock them, visit ~s","Ваши сообщения к ~s блокируются. Для снятия блокировки перейдите по ссылке ~s"}.
-=======
-{"Your contact offline message queue is full. The message has been discarded.","Очередь недоставленных сообщений Вашего адресата переполнена. Сообщение не было сохранено."}.
->>>>>>> cd09381e
+{"Your contact offline message queue is full. The message has been discarded.","Очередь недоставленных сообщений Вашего адресата переполнена. Сообщение не было сохранено."}.