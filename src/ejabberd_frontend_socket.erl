%%%-------------------------------------------------------------------
%%% File    : ejabberd_frontend_socket.erl
%%% Author  : Alexey Shchepin <alexey@process-one.net>
%%% Purpose : Frontend socket with zlib and TLS support library
%%% Created : 23 Aug 2006 by Alexey Shchepin <alexey@process-one.net>
%%%
%%%
%%% ejabberd, Copyright (C) 2002-2009   ProcessOne
%%%
%%% This program is free software; you can redistribute it and/or
%%% modify it under the terms of the GNU General Public License as
%%% published by the Free Software Foundation; either version 2 of the
%%% License, or (at your option) any later version.
%%%
%%% This program is distributed in the hope that it will be useful,
%%% but WITHOUT ANY WARRANTY; without even the implied warranty of
%%% MERCHANTABILITY or FITNESS FOR A PARTICULAR PURPOSE.  See the GNU
%%% General Public License for more details.
%%%
%%% You should have received a copy of the GNU General Public License
%%% along with this program; if not, write to the Free Software
%%% Foundation, Inc., 59 Temple Place, Suite 330, Boston, MA
%%% 02111-1307 USA
%%%
%%%----------------------------------------------------------------------

-module(ejabberd_frontend_socket).
-author('alexey@process-one.net').

-behaviour(gen_server).

%% API
-export([start/4,
	 start_link/5,
	 %connect/3,
	 starttls/2,
	 starttls/3,
	 compress/1,
	 compress/2,
	 reset_stream/1,
	 send/2,
	 change_shaper/2,
	 monitor/1,
	 get_sockmod/1,
	 get_peer_certificate/1,
	 get_verify_result/1,
	 close/1,
	 sockname/1, peername/1]).

%% gen_server callbacks
-export([init/1, handle_call/3, handle_cast/2, handle_info/2,
	 terminate/2, code_change/3]).

-record(state, {sockmod, socket, receiver}).

-define(HIBERNATE_TIMEOUT, 90000).

%%====================================================================
%% API
%%====================================================================
%%--------------------------------------------------------------------
%% Function: start_link() -> {ok,Pid} | ignore | {error,Error}
%% Description: Starts the server
%%--------------------------------------------------------------------
start_link(Module, SockMod, Socket, Opts, Receiver) ->
    gen_server:start_link(?MODULE,
			  [Module, SockMod, Socket, Opts, Receiver], []).

start(Module, SockMod, Socket, Opts) ->
    case Module:socket_type() of
	xml_stream ->
	    MaxStanzaSize =
		case lists:keysearch(max_stanza_size, 1, Opts) of
		    {value, {_, Size}} -> Size;
		    _ -> infinity
		end,
	    Receiver = ejabberd_receiver:start(Socket, SockMod, none, MaxStanzaSize),
	    case SockMod:controlling_process(Socket, Receiver) of
		ok ->
		    ok;
		{error, _Reason} ->
		    SockMod:close(Socket)
	    end,
	    supervisor:start_child(ejabberd_frontend_socket_sup,
				   [Module, SockMod, Socket, Opts, Receiver]);
	raw ->
	    %{ok, Pid} = Module:start({SockMod, Socket}, Opts),
	    %case SockMod:controlling_process(Socket, Pid) of
	    %    ok ->
	    %        ok;
	    %    {error, _Reason} ->
	    %        SockMod:close(Socket)
	    %end
	    todo
    end.

starttls(FsmRef, _TLSOpts) ->
<<<<<<< HEAD
    %% TODO: Frontend improvements planned by Aleksey
    %%gen_server:call(FsmRef, {starttls, TLSOpts}),
=======
    %gen_server:call(FsmRef, {starttls, TLSOpts}),
>>>>>>> cd09381e
    FsmRef.

starttls(FsmRef, TLSOpts, Data) ->
    gen_server:call(FsmRef, {starttls, TLSOpts, Data}),
    FsmRef.

compress(FsmRef) ->
    gen_server:call(FsmRef, compress),
    FsmRef.

compress(FsmRef, Data) ->
    gen_server:call(FsmRef, {compress, Data}),
    FsmRef.

reset_stream(FsmRef) ->
    gen_server:call(FsmRef, reset_stream).

send(FsmRef, Data) ->
    gen_server:call(FsmRef, {send, Data}).

change_shaper(FsmRef, Shaper) ->
    gen_server:call(FsmRef, {change_shaper, Shaper}).

monitor(FsmRef) ->
    erlang:monitor(process, FsmRef).

get_sockmod(FsmRef) ->
    gen_server:call(FsmRef, get_sockmod).

get_peer_certificate(FsmRef) ->
    gen_server:call(FsmRef, get_peer_certificate).

get_verify_result(FsmRef) ->
    gen_server:call(FsmRef, get_verify_result).

close(FsmRef) ->
    gen_server:call(FsmRef, close).

sockname(FsmRef) ->
    gen_server:call(FsmRef, sockname).

peername(_FsmRef) ->
<<<<<<< HEAD
    %% TODO: Frontend improvements planned by Aleksey
    %%gen_server:call(FsmRef, peername).
=======
    %gen_server:call(FsmRef, peername).
>>>>>>> cd09381e
    {ok, {{0, 0, 0, 0}, 0}}.


%%====================================================================
%% gen_server callbacks
%%====================================================================

%%--------------------------------------------------------------------
%% Function: init(Args) -> {ok, State} |
%%                         {ok, State, Timeout} |
%%                         ignore               |
%%                         {stop, Reason}
%% Description: Initiates the server
%%--------------------------------------------------------------------
init([Module, SockMod, Socket, Opts, Receiver]) ->
    %% TODO: monitor the receiver
    Node = ejabberd_node_groups:get_closest_node(backend),
    {SockMod2, Socket2} = check_starttls(SockMod, Socket, Receiver, Opts),
    {ok, Pid} =
	rpc:call(Node, Module, start, [{?MODULE, self()}, Opts]),
    ejabberd_receiver:become_controller(Receiver, Pid),
    {ok, #state{sockmod = SockMod2,
		socket = Socket2,
		receiver = Receiver}}.

%%--------------------------------------------------------------------
%% Function: %% handle_call(Request, From, State) -> {reply, Reply, State} |
%%                                      {reply, Reply, State, Timeout} |
%%                                      {noreply, State} |
%%                                      {noreply, State, Timeout} |
%%                                      {stop, Reason, Reply, State} |
%%                                      {stop, Reason, State}
%% Description: Handling call messages
%%--------------------------------------------------------------------
handle_call({starttls, TLSOpts}, _From, State) ->
    {ok, TLSSocket} = tls:tcp_to_tls(State#state.socket, TLSOpts),
    ejabberd_receiver:starttls(State#state.receiver, TLSSocket),
    Reply = ok,
    {reply, Reply, State#state{socket = TLSSocket, sockmod = tls},
     ?HIBERNATE_TIMEOUT};

handle_call({starttls, TLSOpts, Data}, _From, State) ->
    {ok, TLSSocket} = tls:tcp_to_tls(State#state.socket, TLSOpts),
    ejabberd_receiver:starttls(State#state.receiver, TLSSocket),
    catch (State#state.sockmod):send(
	    State#state.socket, Data),
    Reply = ok,
    {reply, Reply, State#state{socket = TLSSocket, sockmod = tls},
     ?HIBERNATE_TIMEOUT};

handle_call(compress, _From, State) ->
    {ok, ZlibSocket} = ejabberd_zlib:enable_zlib(
			 State#state.sockmod,
			 State#state.socket),
    ejabberd_receiver:compress(State#state.receiver, ZlibSocket),
    Reply = ok,
    {reply, Reply, State#state{socket = ZlibSocket, sockmod = ejabberd_zlib},
     ?HIBERNATE_TIMEOUT};

handle_call({compress, Data}, _From, State) ->
    {ok, ZlibSocket} = ejabberd_zlib:enable_zlib(
			 State#state.sockmod,
			 State#state.socket),
    ejabberd_receiver:compress(State#state.receiver, ZlibSocket),
    catch (State#state.sockmod):send(
	    State#state.socket, Data),
    Reply = ok,
    {reply, Reply, State#state{socket = ZlibSocket, sockmod = ejabberd_zlib},
     ?HIBERNATE_TIMEOUT};

handle_call(reset_stream, _From, State) ->
    ejabberd_receiver:reset_stream(State#state.receiver),
    Reply = ok,
    {reply, Reply, State, ?HIBERNATE_TIMEOUT};

handle_call({send, Data}, _From, State) ->
    catch (State#state.sockmod):send(
	    State#state.socket, Data),
    Reply = ok,
    {reply, Reply, State, ?HIBERNATE_TIMEOUT};

handle_call({change_shaper, Shaper}, _From, State) ->
    ejabberd_receiver:change_shaper(State#state.receiver, Shaper),
    Reply = ok,
    {reply, Reply, State, ?HIBERNATE_TIMEOUT};

handle_call(get_sockmod, _From, State) ->
    Reply = State#state.sockmod,
    {reply, Reply, State, ?HIBERNATE_TIMEOUT};

handle_call(get_peer_certificate, _From, State) ->
    Reply = tls:get_peer_certificate(State#state.socket),
    {reply, Reply, State, ?HIBERNATE_TIMEOUT};

handle_call(get_verify_result, _From, State) ->
    Reply = tls:get_verify_result(State#state.socket),
    {reply, Reply, State, ?HIBERNATE_TIMEOUT};

handle_call(close, _From, State) ->
    ejabberd_receiver:close(State#state.receiver),
    Reply = ok,
    {stop, normal, Reply, State};

handle_call(sockname, _From, State) ->
    #state{sockmod = SockMod, socket = Socket} = State,
    Reply =
	case SockMod of
	    gen_tcp ->
		inet:sockname(Socket);
	    _ ->
		SockMod:sockname(Socket)
	end,
    {reply, Reply, State, ?HIBERNATE_TIMEOUT};

handle_call(peername, _From, State) ->
    #state{sockmod = SockMod, socket = Socket} = State,
    Reply =
	case SockMod of
	    gen_tcp ->
		inet:peername(Socket);
	    _ ->
		SockMod:peername(Socket)
	end,
    {reply, Reply, State, ?HIBERNATE_TIMEOUT};

handle_call(_Request, _From, State) ->
    Reply = ok,
    {reply, Reply, State, ?HIBERNATE_TIMEOUT}.

%%--------------------------------------------------------------------
%% Function: handle_cast(Msg, State) -> {noreply, State} |
%%                                      {noreply, State, Timeout} |
%%                                      {stop, Reason, State}
%% Description: Handling cast messages
%%--------------------------------------------------------------------
handle_cast(_Msg, State) ->
    {noreply, State, ?HIBERNATE_TIMEOUT}.

%%--------------------------------------------------------------------
%% Function: handle_info(Info, State) -> {noreply, State} |
%%                                       {noreply, State, Timeout} |
%%                                       {stop, Reason, State}
%% Description: Handling all non call/cast messages
%%--------------------------------------------------------------------
handle_info(timeout, State) ->
    proc_lib:hibernate(gen_server, enter_loop, [?MODULE, [], State]),
    {noreply, State, ?HIBERNATE_TIMEOUT};
handle_info(_Info, State) ->
    {noreply, State, ?HIBERNATE_TIMEOUT}.

%%--------------------------------------------------------------------
%% Function: terminate(Reason, State) -> void()
%% Description: This function is called by a gen_server when it is about to
%% terminate. It should be the opposite of Module:init/1 and do any necessary
%% cleaning up. When it returns, the gen_server terminates with Reason.
%% The return value is ignored.
%%--------------------------------------------------------------------
terminate(_Reason, _State) ->
    ok.

%%--------------------------------------------------------------------
%% Func: code_change(OldVsn, State, Extra) -> {ok, NewState}
%% Description: Convert process state when code is changed
%%--------------------------------------------------------------------
code_change(_OldVsn, State, _Extra) ->
    {ok, State}.

%%--------------------------------------------------------------------
%%% Internal functions
%%--------------------------------------------------------------------
check_starttls(SockMod, Socket, Receiver, Opts) ->
    TLSEnabled = lists:member(tls, Opts),
    TLSOpts = lists:filter(fun({certfile, _}) -> true;
			      (_) -> false
			   end, Opts),
    if
	TLSEnabled ->
	    {ok, TLSSocket} = tls:tcp_to_tls(Socket, TLSOpts),
	    ejabberd_receiver:starttls(Receiver, TLSSocket),
	    {tls, TLSSocket};
	true ->
	    {SockMod, Socket}
    end.
<|MERGE_RESOLUTION|>--- conflicted
+++ resolved
@@ -95,12 +95,7 @@
     end.
 
 starttls(FsmRef, _TLSOpts) ->
-<<<<<<< HEAD
-    %% TODO: Frontend improvements planned by Aleksey
-    %%gen_server:call(FsmRef, {starttls, TLSOpts}),
-=======
     %gen_server:call(FsmRef, {starttls, TLSOpts}),
->>>>>>> cd09381e
     FsmRef.
 
 starttls(FsmRef, TLSOpts, Data) ->
@@ -143,12 +138,7 @@
     gen_server:call(FsmRef, sockname).
 
 peername(_FsmRef) ->
-<<<<<<< HEAD
-    %% TODO: Frontend improvements planned by Aleksey
-    %%gen_server:call(FsmRef, peername).
-=======
     %gen_server:call(FsmRef, peername).
->>>>>>> cd09381e
     {ok, {{0, 0, 0, 0}, 0}}.
 
 
