%%% ====================================================================
%%% ``The contents of this file are subject to the Erlang Public License,
%%% Version 1.1, (the "License"); you may not use this file except in
%%% compliance with the License. You should have received a copy of the
%%% Erlang Public License along with this software. If not, it can be
%%% retrieved via the world wide web at http://www.erlang.org/.
%%% 
%%% Software distributed under the License is distributed on an "AS IS"
%%% basis, WITHOUT WARRANTY OF ANY KIND, either express or implied. See
%%% the License for the specific language governing rights and limitations
%%% under the License.
%%% 
%%% The Initial Developer of the Original Code is ProcessOne.
%%% Portions created by ProcessOne are Copyright 2006-2009, ProcessOne
%%% All Rights Reserved.''
%%% This software is copyright 2006-2009, ProcessOne.
%%%
%%%
%%% @copyright 2006-2009 ProcessOne
%%% @author Christophe romain <christophe.romain@process-one.net>
%%%   [http://www.process-one.net/]
%%% @version {@vsn}, {@date} {@time}
%%% @end
%%% ====================================================================

-module(node_buddy).
-author('christophe.romain@process-one.net').

-include_lib("exmpp/include/exmpp.hrl").

-include("pubsub.hrl").

-behaviour(gen_pubsub_node).

%% Note on function definition
%%   included is all defined plugin function
%%   it's possible not to define some function at all
%%   in that case, warning will be generated at compilation
%%   and function call will fail,
%%   then mod_pubsub will call function from node_hometree
%%   (this makes code cleaner, but execution a little bit longer)

%% API definition
-export([init/3, terminate/2,
	 options/0, features/0,
	 create_node_permission/6,
	 create_node/2,
	 delete_node/1,
	 purge_node/2,
	 subscribe_node/8,
	 unsubscribe_node/4,
	 publish_item/6,
	 delete_item/4,
	 remove_extra_items/3,
	 get_entity_affiliations/2,
	 get_node_affiliations/1,
	 get_affiliation/2,
	 set_affiliation/3,
	 get_entity_subscriptions/2,
	 get_node_subscriptions/1,
	 get_subscriptions/2,
	 set_subscriptions/4,
	 get_pending_nodes/2,
	 get_states/1,
	 get_state/2,
	 set_state/1,
	 get_items/6,
	 get_items/2,
	 get_item/7,
	 get_item/2,
	 set_item/1,
	 get_item_name/3,
<<<<<<< HEAD
	 node_to_path/1,
	 path_to_node/1
=======
     node_to_path/1,
     path_to_node/1
>>>>>>> cd09381e
	]).


init(Host, ServerHost, Opts) ->
    node_hometree:init(Host, ServerHost, Opts).

terminate(Host, ServerHost) ->
    node_hometree:terminate(Host, ServerHost).

options() ->
    [{deliver_payloads, true},
     {notify_config, false},
     {notify_delete, false},
     {notify_retract, true},
     {persist_items, true},
     {max_items, ?MAXITEMS},
     {subscribe, true},
     {access_model, presence},
     {roster_groups_allowed, []},
     {publish_model, publishers},
     {notification_type, headline},
     {max_payload_size, ?MAX_PAYLOAD_SIZE},
     {send_last_published_item, never},
     {deliver_notifications, true},
     {presence_based_delivery, false}].

features() ->
    ["create-nodes",
     "delete-nodes",
     "delete-items",
     "instant-nodes",
     "item-ids",
     "outcast-affiliation",
     "persistent-items",
     "publish",
     "purge-nodes",
     "retract-items",
     "retrieve-affiliations",
     "retrieve-items",
     "retrieve-subscriptions",
     "subscribe",
     "subscription-notifications"
    ].

create_node_permission(Host, ServerHost, Node, ParentNode, Owner, Access) ->
    node_hometree:create_node_permission(Host, ServerHost, Node, ParentNode, Owner, Access).

create_node(NodeId, Owner) ->
    node_hometree:create_node(NodeId, Owner).

delete_node(Removed) ->
    node_hometree:delete_node(Removed).

subscribe_node(NodeId, Sender, Subscriber, AccessModel, SendLast, PresenceSubscription, RosterGroup, Options) ->
    node_hometree:subscribe_node(NodeId, Sender, Subscriber, AccessModel, SendLast, PresenceSubscription, RosterGroup, Options).

unsubscribe_node(NodeId, Sender, Subscriber, SubID) ->
    node_hometree:unsubscribe_node(NodeId, Sender, Subscriber, SubID).

publish_item(NodeId, Publisher, Model, MaxItems, ItemId, Payload) ->
    node_hometree:publish_item(NodeId, Publisher, Model, MaxItems, ItemId, Payload).

remove_extra_items(NodeId, MaxItems, ItemIds) ->
    node_hometree:remove_extra_items(NodeId, MaxItems, ItemIds).

delete_item(NodeId, Publisher, PublishModel, ItemId) ->
    node_hometree:delete_item(NodeId, Publisher, PublishModel, ItemId).

purge_node(NodeId, Owner) ->
    node_hometree:purge_node(NodeId, Owner).

get_entity_affiliations(Host, Owner) ->
    node_hometree:get_entity_affiliations(Host, Owner).

get_node_affiliations(NodeId) ->
    node_hometree:get_node_affiliations(NodeId).

get_affiliation(NodeId, Owner) ->
    node_hometree:get_affiliation(NodeId, Owner).

set_affiliation(NodeId, Owner, Affiliation) ->
    node_hometree:set_affiliation(NodeId, Owner, Affiliation).

get_entity_subscriptions(Host, Owner) ->
    node_hometree:get_entity_subscriptions(Host, Owner).
<<<<<<< HEAD

get_node_subscriptions(NodeId) ->
    node_hometree:get_node_subscriptions(NodeId).

get_subscriptions(NodeId, Owner) ->
    node_hometree:get_subscriptions(NodeId, Owner).

set_subscriptions(NodeId, Owner, Subscription, SubId) ->
    node_hometree:set_subscriptions(NodeId, Owner, Subscription, SubId).

get_pending_nodes(Host, Owner) ->
    node_hometree:get_pending_nodes(Host, Owner).
=======

get_node_subscriptions(NodeId) ->
    node_hometree:get_node_subscriptions(NodeId).

get_subscriptions(NodeId, Owner) ->
    node_hometree:get_subscriptions(NodeId, Owner).

set_subscriptions(NodeId, Owner, Subscription, SubId) ->
    node_hometree:set_subscriptions(NodeId, Owner, Subscription, SubId).

get_pending_nodes(Host, Owner) ->
    node_hometree:get_pending_nodes(Host, Owner).

>>>>>>> cd09381e

get_states(NodeId) ->
    node_hometree:get_states(NodeId).

get_state(NodeId, JID) ->
    node_hometree:get_state(NodeId, JID).

set_state(State) ->
    node_hometree:set_state(State).

get_items(NodeId, From) ->
    node_hometree:get_items(NodeId, From).
<<<<<<< HEAD

get_items(NodeId, JID, AccessModel, PresenceSubscription, RosterGroup, SubId) ->
    node_hometree:get_items(NodeId, JID, AccessModel, PresenceSubscription, RosterGroup, SubId).

get_item(NodeId, ItemId) ->
    node_hometree:get_item(NodeId, ItemId).

=======

get_items(NodeId, JID, AccessModel, PresenceSubscription, RosterGroup, SubId) ->
    node_hometree:get_items(NodeId, JID, AccessModel, PresenceSubscription, RosterGroup, SubId).

get_item(NodeId, ItemId) ->
    node_hometree:get_item(NodeId, ItemId).

>>>>>>> cd09381e
get_item(NodeId, ItemId, JID, AccessModel, PresenceSubscription, RosterGroup, SubId) ->
    node_hometree:get_item(NodeId, ItemId, JID, AccessModel, PresenceSubscription, RosterGroup, SubId).

set_item(Item) ->
    node_hometree:set_item(Item).

get_item_name(Host, Node, Id) ->
    node_hometree:get_item_name(Host, Node, Id).

node_to_path(Node) ->
    node_flat:node_to_path(Node).

path_to_node(Path) ->
<<<<<<< HEAD
    node_flat:path_to_node(Path).
=======
    node_flat:path_to_node(Path).
>>>>>>> cd09381e
<|MERGE_RESOLUTION|>--- conflicted
+++ resolved
@@ -70,13 +70,8 @@
 	 get_item/2,
 	 set_item/1,
 	 get_item_name/3,
-<<<<<<< HEAD
-	 node_to_path/1,
-	 path_to_node/1
-=======
      node_to_path/1,
      path_to_node/1
->>>>>>> cd09381e
 	]).
 
 
@@ -162,7 +157,6 @@
 
 get_entity_subscriptions(Host, Owner) ->
     node_hometree:get_entity_subscriptions(Host, Owner).
-<<<<<<< HEAD
 
 get_node_subscriptions(NodeId) ->
     node_hometree:get_node_subscriptions(NodeId).
@@ -175,21 +169,7 @@
 
 get_pending_nodes(Host, Owner) ->
     node_hometree:get_pending_nodes(Host, Owner).
-=======
-
-get_node_subscriptions(NodeId) ->
-    node_hometree:get_node_subscriptions(NodeId).
-
-get_subscriptions(NodeId, Owner) ->
-    node_hometree:get_subscriptions(NodeId, Owner).
-
-set_subscriptions(NodeId, Owner, Subscription, SubId) ->
-    node_hometree:set_subscriptions(NodeId, Owner, Subscription, SubId).
-
-get_pending_nodes(Host, Owner) ->
-    node_hometree:get_pending_nodes(Host, Owner).
-
->>>>>>> cd09381e
+
 
 get_states(NodeId) ->
     node_hometree:get_states(NodeId).
@@ -202,7 +182,6 @@
 
 get_items(NodeId, From) ->
     node_hometree:get_items(NodeId, From).
-<<<<<<< HEAD
 
 get_items(NodeId, JID, AccessModel, PresenceSubscription, RosterGroup, SubId) ->
     node_hometree:get_items(NodeId, JID, AccessModel, PresenceSubscription, RosterGroup, SubId).
@@ -210,15 +189,6 @@
 get_item(NodeId, ItemId) ->
     node_hometree:get_item(NodeId, ItemId).
 
-=======
-
-get_items(NodeId, JID, AccessModel, PresenceSubscription, RosterGroup, SubId) ->
-    node_hometree:get_items(NodeId, JID, AccessModel, PresenceSubscription, RosterGroup, SubId).
-
-get_item(NodeId, ItemId) ->
-    node_hometree:get_item(NodeId, ItemId).
-
->>>>>>> cd09381e
 get_item(NodeId, ItemId, JID, AccessModel, PresenceSubscription, RosterGroup, SubId) ->
     node_hometree:get_item(NodeId, ItemId, JID, AccessModel, PresenceSubscription, RosterGroup, SubId).
 
@@ -232,8 +202,4 @@
     node_flat:node_to_path(Node).
 
 path_to_node(Path) ->
-<<<<<<< HEAD
-    node_flat:path_to_node(Path).
-=======
-    node_flat:path_to_node(Path).
->>>>>>> cd09381e
+    node_flat:path_to_node(Path).